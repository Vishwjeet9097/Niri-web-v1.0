import { useState, useEffect } from 'react';
import { Eye, CheckCircle2, FileText, Building2, Briefcase, Settings } from 'lucide-react';
import { Button } from '@/components/ui/button';
import { Card, CardContent } from '@/components/ui/card';
import { Badge } from '@/components/ui/badge';
import { Alert, AlertDescription } from '@/components/ui/alert';
import { AlertDialog, AlertDialogAction, AlertDialogCancel, AlertDialogContent, AlertDialogDescription, AlertDialogFooter, AlertDialogHeader, AlertDialogTitle } from '@/components/ui/alert-dialog';
import { Stepper } from '../components/Stepper';
import { useStepNavigation } from '../hooks/useStepNavigation';
import { useFormPersistence } from '../hooks/useFormPersistence';
import { SUBMISSION_STEPS } from '../constants/steps';
import { useNavigate } from 'react-router-dom';
import { notificationService } from '@/services/NotificationBus';
import { apiV2 } from '@/services/ApiService';
import { config } from '@/config/environment';
import { transformFormDataForSubmission, getFormDataSummary, debugFormData } from '@/utils/formDataTransformer';
import { useFormValidation } from '../hooks/useFormValidation';
import { SectionCard } from "../components/SectionCard";
import { Plus, Trash2, Info } from "lucide-react";

export const ReviewSubmitStep = () => {
  const { currentStep, goToPrevious } = useStepNavigation(5);
  const { formData, clearFormData, isResubmit } = useFormPersistence();
  const navigate = useNavigate();
  const [showPreview, setShowPreview] = useState(false);
  const [isSubmitting, setIsSubmitting] = useState(false);
  const [shouldNavigate, setShouldNavigate] = useState(false);
  const [showConfirmModal, setShowConfirmModal] = useState(false);
  const [showSuccessModal, setShowSuccessModal] = useState(false);
  const [submissionMessage, setSubmissionMessage] = useState('');
  
  // Check for edit mode
  const [isEditMode, setIsEditMode] = useState(false);
  const [editingSubmissionId, setEditingSubmissionId] = useState<string | null>(null);

  // Check for edit mode on mount
  useEffect(() => {
    const editingSubmissionId = localStorage.getItem('editing_submission_id');
    const isEditModeFlag = localStorage.getItem('is_edit_mode') === 'true';
    
    if (editingSubmissionId && isEditModeFlag) {
      setIsEditMode(true);
      setEditingSubmissionId(editingSubmissionId);
    }
  }, []);

  // Use validation hook
  const { validateAndProceed, isValidating } = useFormValidation({
    onValidationSuccess: () => {
      setShowConfirmModal(true);
    },
    onValidationError: (missingSections) => {
      // Validation error handled by notification service
    }
  });

  // Debug form data on component mount only
  useEffect(() => {
    // Only debug in development mode to prevent infinite loops
    if (process.env.NODE_ENV === 'development') {
      debugFormData(formData);
    }
  }, [formData]); // Include formData dependency

  // Handle navigation after successful submission
  useEffect(() => {
    if (shouldNavigate) {
      navigate('/dashboard');
      setShouldNavigate(false);
    }
  }, [shouldNavigate, navigate]);

  const sections = [
    {
      title: 'Infrastructure Financing',
      icon: FileText,
      completed: 5,
      total: 5,
      color: 'bg-[#D3DCF8] text-primary',
    },
    {
      title: 'Infrastructure Development',
      icon: Building2,
      completed: 5,
      total: 5,
      color: 'bg-[#D3DCF8] text-primary',
    },
    {
      title: 'PPP Development',
      icon: Briefcase,
<<<<<<< HEAD
      completed: 1,
      total: 2,
      color: 'bg-[#D3DCF8] text-primary',
=======
      completed: 4,
      total: 4,
      color: 'bg-purple-500/10 text-purple-600',
>>>>>>> bc797911
    },
    {
      title: 'Infra Enablers',
      icon: Settings,
<<<<<<< HEAD
      completed: 3,
      total: 4,
      color: 'bg-[#D3DCF8] text-primary',
=======
      completed: 6,
      total: 6,
      color: 'bg-orange-500/10 text-orange-600',
>>>>>>> bc797911
    },
  ];

  const handleSubmit = async (e?: React.MouseEvent) => {
    if (e) {
      e.preventDefault();
      e.stopPropagation();
    }

    if (isSubmitting || isValidating) {
      return;
    }

    // Use validation hook to validate and proceed
    await validateAndProceed(formData, () => {
      // This callback will only run if validation passes
    });
  };

  const handleConfirmSubmit = async () => {
    setIsSubmitting(true);
    setShowConfirmModal(false);

    try {
      // Transform form data to required API format ONLY for submission
      const transformedPayload = transformFormDataForSubmission(formData, "SUBMITTED_TO_STATE");
<<<<<<< HEAD

      const res = await apiV2.post(config.formsPath, transformedPayload);

      // Dynamic success message from response
      const successMessage = res.data?.message ||
        'Your submission has been sent to the State Approver for review. You will be notified of its status.';

=======
      
      let res;
      
      if (isEditMode && editingSubmissionId) {
        // Edit mode - use resubmit API
        res = await apiV2.post(`${config.apiBaseUrl}/submission/resubmit/${editingSubmissionId}`, transformedPayload);
      } else {
        // Normal mode - create new submission
        res = await apiV2.post(config.formsPath, transformedPayload);
      }
      
      // Dynamic success message from response
      const successMessage = res.data?.message || 
        (isEditMode ? 'Your changes have been resubmitted successfully!' : 'Your submission has been sent to the State Approver for review. You will be notified of its status.');
      
>>>>>>> bc797911
      setSubmissionMessage(successMessage);
      setShowSuccessModal(true);

      // Clear form data AFTER successful submission
      clearFormData(); // Clear localStorage after successful submission
      localStorage.removeItem("editing_submission_id"); // Clear editing submission ID
      localStorage.removeItem("is_edit_mode"); // Clear edit mode flag
    } catch (e: unknown) {
      // Dynamic error message from response
      const error = e as { response?: { data?: { message?: string } }; message?: string };
      const errorMessage = error?.response?.data?.message ||
        error?.message ||
        'Failed to submit. Please try again.';

      notificationService.error(errorMessage, 'Submission Failed');
    } finally {
      setIsSubmitting(false);
    }
  };

  const handleSuccessModalClose = () => {
    setShowSuccessModal(false);
    setShouldNavigate(true);
  };

  if (showPreview) {
    navigate('/submissions/preview');
    return null;
  }

  return (
    <div className="">
      <Stepper steps={SUBMISSION_STEPS} currentStep={currentStep} />

<<<<<<< HEAD
      <div className="mb-6 bg-[#1E40AF14] p-6 rounded-lg border border-[#1E40AF52]">
        <div className="flex items-start gap-4 ">
          <div className="w-12 h-12 rounded-lg bg-primary/10 flex items-center justify-center flex-shrink-0">
            <CheckCircle2 className="w-6 h-6 text-primary" />
=======
      <Card className="mb-6">
        <CardContent className="pt-6">
          <div className="flex items-start gap-4">
            <div className="w-12 h-12 rounded-lg bg-primary/10 flex items-center justify-center flex-shrink-0">
              <CheckCircle2 className="w-6 h-6 text-primary" />
            </div>
            <div className="flex-1">
              <h2 className="text-xl font-semibold mb-2">Review & Submit</h2>
              <p className="text-sm text-muted-foreground mb-4">
                Please review all the information you've provided before submitting your NIRI data. Once submitted, you can track the approval status in your dashboard.
              </p>
            </div>
>>>>>>> bc797911
          </div>
          <div className="flex-1">
            <h2 className="text-xl font-semibold mb-2">Review & Submit</h2>
            <p className="text-sm text-[#727272] mb-4">
              Please review all the information you've provided before submitting your NIRI data. Once submitted, you can track the approval status in your dashboard.
            </p>
            <Badge variant="outline" className="bg-[#1E40AF29] rounded-lg border p-2 border-[#7C96E9] text-primary">
              Reference: NIRI321883
            </Badge>
          </div>
        </div>
      </div>

      <SectionCard
        title={<div className="flex flex-col">
          <span className="text-base font-semibold ">
            <span className="text-primary">Submission Summary - </span> Overview of your data submission{" "}
          </span>
        </div>}
        subtitle=""
        className="mb-6"
      >
        <div className="grid grid-cols-1 md:grid-cols-2 lg:grid-cols-4 gap-4">
          {sections.map((section, index) => {
            const Icon = section.icon;
            return (
              <div key={index} className="">
                <CardContent className="pt-6 text-center">
                  <div className={`w-12 h-12 rounded-lg ${section.color} flex items-center justify-center mb-4 mx-auto`}>
                    <Icon className="w-6 h-6" />
                  </div>
                  <h4 className="font-medium mb-2">{section.title}</h4>
                  <p className="text-sm text-muted-foreground mb-2">
                    {section.completed}/{section.total} sections completed
                  </p>
                  <Button variant="link" className="p-0 h-auto text-sm" onClick={() => navigate(`/submissions/${SUBMISSION_STEPS[index].key}`)}>
                    Edit
                  </Button>
                </CardContent>
              </div>
            );
          })}
        </div>
      </SectionCard>

      <Alert className="mb-6 border-blue-200 bg-blue-50/50">
        <AlertDescription className="text-sm">
          <strong className="font-semibold">Important:</strong> After submission, your data will go through a multi-tier approval process. You will receive notifications at each stage and can track progress in your dashboard.
        </AlertDescription>
      </Alert>
      <div className="mb-6 bg-[#1E40AF14] p-6 rounded-lg border border-[#1E40AF52]">
        <div className="flex items-start gap-4 ">
          <div className="w-12 h-12 rounded-lg flex items-center justify-center flex-shrink-0">
            <Info className="w-6 h-6 text-primary" />
          </div>
          <div className="flex-1">
            <h2 className="text-xl font-semibold text-primary mb-2">Important</h2>
            <p className="text-sm text-primary mb-4">
              After submission, your data will go through a multi-tier approval process. You will receive notifications at each stage and can track progress in your dashboard.
            </p>
          </div>
        </div>
      </div>

      <div className="flex items-center justify-between pt-6">
        <Button variant="outline" onClick={goToPrevious}>
          ← Previous
        </Button>

        <div className="flex gap-3">
          <Button
            variant="outline"
            onClick={() => setShowPreview(true)}
            disabled={isSubmitting}
          >
            <Eye className="w-4 h-4 mr-2" />
            Preview Submission
          </Button>
          <Button
            type="button"
            onClick={handleSubmit}
            disabled={isSubmitting || isValidating}
          >
            {isSubmitting ? (isEditMode || isResubmit ? 'Resubmitting...' : 'Submitting...') : isValidating ? 'Validating...' : (isEditMode || isResubmit ? 'Resubmit Data' : 'Submit Data')}
          </Button>
        </div>
      </div>

      {/* Confirmation Modal */}
      <AlertDialog open={showConfirmModal} onOpenChange={setShowConfirmModal}>
        <AlertDialogContent>
          <AlertDialogHeader>
            <AlertDialogTitle>{isEditMode || isResubmit ? 'Are you sure you want to resubmit?' : 'Are you sure you want to submit?'}</AlertDialogTitle>
            <AlertDialogDescription>
<<<<<<< HEAD
              {isResubmit
=======
              {isEditMode || isResubmit 
>>>>>>> bc797911
                ? 'Once resubmitted, your updated data will be sent to the State Approver for review.'
                : 'Once submitted, your data will be locked for editing and sent to the State Approver for review.'
              }
            </AlertDialogDescription>
          </AlertDialogHeader>
          <AlertDialogFooter>
            <AlertDialogCancel>Cancel</AlertDialogCancel>
            <AlertDialogAction onClick={handleConfirmSubmit} disabled={isSubmitting}>
              {isSubmitting ? (isEditMode || isResubmit ? 'Resubmitting...' : 'Submitting...') : (isEditMode || isResubmit ? 'Resubmit to State Approver' : 'Send to State Approver')}
            </AlertDialogAction>
          </AlertDialogFooter>
        </AlertDialogContent>
      </AlertDialog>

      {/* Success Modal */}
      <AlertDialog open={showSuccessModal} onOpenChange={setShowSuccessModal}>
        <AlertDialogContent>
          <AlertDialogHeader>
            <div className="flex items-center gap-3">
              <div className="w-8 h-8 bg-green-100 rounded-full flex items-center justify-center">
                <CheckCircle2 className="w-5 h-5 text-green-600" />
              </div>
              <AlertDialogTitle className="text-green-800">{isResubmit ? 'Data Resubmitted Successfully!' : 'Data Submitted Successfully!'}</AlertDialogTitle>
            </div>
            <AlertDialogDescription className="text-gray-600">
              {submissionMessage}
            </AlertDialogDescription>
          </AlertDialogHeader>
          <AlertDialogFooter>
            <AlertDialogAction onClick={handleSuccessModalClose}>
              Continue
            </AlertDialogAction>
          </AlertDialogFooter>
        </AlertDialogContent>
      </AlertDialog>
    </div>
  );
};<|MERGE_RESOLUTION|>--- conflicted
+++ resolved
@@ -88,28 +88,16 @@
     {
       title: 'PPP Development',
       icon: Briefcase,
-<<<<<<< HEAD
       completed: 1,
       total: 2,
       color: 'bg-[#D3DCF8] text-primary',
-=======
-      completed: 4,
-      total: 4,
-      color: 'bg-purple-500/10 text-purple-600',
->>>>>>> bc797911
     },
     {
       title: 'Infra Enablers',
       icon: Settings,
-<<<<<<< HEAD
       completed: 3,
       total: 4,
       color: 'bg-[#D3DCF8] text-primary',
-=======
-      completed: 6,
-      total: 6,
-      color: 'bg-orange-500/10 text-orange-600',
->>>>>>> bc797911
     },
   ];
 
@@ -136,15 +124,6 @@
     try {
       // Transform form data to required API format ONLY for submission
       const transformedPayload = transformFormDataForSubmission(formData, "SUBMITTED_TO_STATE");
-<<<<<<< HEAD
-
-      const res = await apiV2.post(config.formsPath, transformedPayload);
-
-      // Dynamic success message from response
-      const successMessage = res.data?.message ||
-        'Your submission has been sent to the State Approver for review. You will be notified of its status.';
-
-=======
       
       let res;
       
@@ -160,7 +139,6 @@
       const successMessage = res.data?.message || 
         (isEditMode ? 'Your changes have been resubmitted successfully!' : 'Your submission has been sent to the State Approver for review. You will be notified of its status.');
       
->>>>>>> bc797911
       setSubmissionMessage(successMessage);
       setShowSuccessModal(true);
 
@@ -195,25 +173,10 @@
     <div className="">
       <Stepper steps={SUBMISSION_STEPS} currentStep={currentStep} />
 
-<<<<<<< HEAD
       <div className="mb-6 bg-[#1E40AF14] p-6 rounded-lg border border-[#1E40AF52]">
         <div className="flex items-start gap-4 ">
           <div className="w-12 h-12 rounded-lg bg-primary/10 flex items-center justify-center flex-shrink-0">
             <CheckCircle2 className="w-6 h-6 text-primary" />
-=======
-      <Card className="mb-6">
-        <CardContent className="pt-6">
-          <div className="flex items-start gap-4">
-            <div className="w-12 h-12 rounded-lg bg-primary/10 flex items-center justify-center flex-shrink-0">
-              <CheckCircle2 className="w-6 h-6 text-primary" />
-            </div>
-            <div className="flex-1">
-              <h2 className="text-xl font-semibold mb-2">Review & Submit</h2>
-              <p className="text-sm text-muted-foreground mb-4">
-                Please review all the information you've provided before submitting your NIRI data. Once submitted, you can track the approval status in your dashboard.
-              </p>
-            </div>
->>>>>>> bc797911
           </div>
           <div className="flex-1">
             <h2 className="text-xl font-semibold mb-2">Review & Submit</h2>
@@ -308,11 +271,7 @@
           <AlertDialogHeader>
             <AlertDialogTitle>{isEditMode || isResubmit ? 'Are you sure you want to resubmit?' : 'Are you sure you want to submit?'}</AlertDialogTitle>
             <AlertDialogDescription>
-<<<<<<< HEAD
-              {isResubmit
-=======
-              {isEditMode || isResubmit 
->>>>>>> bc797911
+              {isEditMode || isResubmit
                 ? 'Once resubmitted, your updated data will be sent to the State Approver for review.'
                 : 'Once submitted, your data will be locked for editing and sent to the State Approver for review.'
               }
