import { useState, useEffect, useCallback } from "react";
import { useToast } from "@/hooks/use-toast";
import { Input } from "@/components/ui/input";
import { Label } from "@/components/ui/label";
import { Button } from "@/components/ui/button";
import { Select, SelectContent, SelectItem, SelectTrigger, SelectValue } from "@/components/ui/select";
import { Calendar } from "@/components/ui/calendar";
import { Popover, PopoverContent, PopoverTrigger } from "@/components/ui/popover";
import { CalendarIcon, Plus, Trash2, Info } from "lucide-react";
import { format } from "date-fns";
import { cn } from "@/lib/utils";
import { SectionCard } from "../components/SectionCard";
import { FormActions } from "../components/FormActions";
import { ProgressHeader } from "../components/ProgressHeader";
import { Stepper } from "../components/Stepper";
import { useStepNavigation } from "../hooks/useStepNavigation";
import { useFormPersistence } from "../hooks/useFormPersistence";
import {
  SUBMISSION_STEPS,
} from "../constants/steps";
import type { InfraFinancingData } from "../types";

import { draftService } from "@/services/draft.service";
import { useAuth } from "@/features/auth/AuthProvider";

export const InfraFinancingStep = () => {
  const { currentStep, goToNext, goToPrevious, isFirstStep, isLastStep } =
    useStepNavigation(1);
  const { formData: persistedFormData, getStepData, updateFormData } = useFormPersistence();
  const { user } = useAuth();

  // Note: Editing submission data is handled by useFormPersistence hook
  const { toast } = useToast();

  // Always provide a fully structured initialData, merging loaded data with defaults
  const defaultData: InfraFinancingData = {
    section1_1: {
      year: "",
      capitalAllocation: "", // A₁
      gsdpForFY: "", // A₂
      allocationToGSDP: "",
    },
    section1_2: {
      year: "",
      actualCapex: "", // A₁
      stateCapexUtilisation: "",
      capexActualsToGSDP: "",
    },
    section1_3: [],
    section1_4: [],
    section1_5: [],
  };

  const loadedData =
    (getStepData("infraFinancing") as Partial<InfraFinancingData>) || {};
  const initialData: InfraFinancingData = {
    ...defaultData,
    ...loadedData,
    section1_1: { ...defaultData.section1_1, ...(loadedData.section1_1 || {}) },
    section1_2: { ...defaultData.section1_2, ...(loadedData.section1_2 || {}) },
    section1_3: Array.isArray(loadedData.section1_3) ? loadedData.section1_3 : [],
    section1_4: Array.isArray(loadedData.section1_4) ? loadedData.section1_4 : [],
    section1_5: Array.isArray(loadedData.section1_5) ? loadedData.section1_5 : [],
  };

  const [formData, setFormData] = useState<InfraFinancingData>(initialData);

  // Sync with localStorage data when component mounts or data changes
  useEffect(() => {
    const currentStepData = getStepData("infraFinancing") as Partial<InfraFinancingData>;
    if (currentStepData && Object.keys(currentStepData).length > 0) {
      const syncedData: InfraFinancingData = {
        ...defaultData,
        ...currentStepData,
        section1_1: { ...defaultData.section1_1, ...(currentStepData.section1_1 || {}) },
        section1_2: { ...defaultData.section1_2, ...(currentStepData.section1_2 || {}) },
        section1_3: Array.isArray(currentStepData.section1_3) ? currentStepData.section1_3 : [],
        section1_4: Array.isArray(currentStepData.section1_4) ? currentStepData.section1_4 : [],
        section1_5: Array.isArray(currentStepData.section1_5) ? currentStepData.section1_5 : [],
      };
      setFormData(syncedData);
      console.log("🔄 Synced infraFinancing data from localStorage in normal flow:", syncedData);
    }
  }, [getStepData]);

  // Initialize form data from persisted data or editing submission (run only once)
  useEffect(() => {
    let shouldUpdate = false;
    let updatedData = { ...defaultData };

    // Check for editing submission data first
    const editingSubmission = localStorage.getItem("editing_submission");
    if (editingSubmission) {
      try {
        const submissionData = JSON.parse(editingSubmission);
        if (submissionData.formData && submissionData.formData.infraFinancing) {
          const stepData = submissionData.formData.infraFinancing as Partial<InfraFinancingData>;
          updatedData = {
            ...defaultData,
            ...stepData,
            section1_1: { ...defaultData.section1_1, ...(stepData.section1_1 || {}) },
            section1_2: { ...defaultData.section1_2, ...(stepData.section1_2 || {}) },
            section1_3: Array.isArray(stepData.section1_3) ? stepData.section1_3 : [],
            section1_4: Array.isArray(stepData.section1_4) ? stepData.section1_4 : [],
            section1_5: Array.isArray(stepData.section1_5) ? stepData.section1_5 : [],
          };
          shouldUpdate = true;
          console.log("✅ Direct prefill from editing submission:", updatedData);
          localStorage.removeItem("editing_submission");
        }
      } catch (error) {
        console.error("❌ Failed to parse editing submission in InfraFinancingStep:", error);
        localStorage.removeItem("editing_submission");
      }
    } else {
      // Check for persisted form data using getStepData instead of persistedFormData
      const currentStepData = getStepData("infraFinancing") as Partial<InfraFinancingData>;
      if (currentStepData && Object.keys(currentStepData).length > 0) {
        updatedData = {
          ...defaultData,
          ...currentStepData,
          section1_1: { ...defaultData.section1_1, ...(currentStepData.section1_1 || {}) },
          section1_2: { ...defaultData.section1_2, ...(currentStepData.section1_2 || {}) },
          section1_3: Array.isArray(currentStepData.section1_3) ? currentStepData.section1_3 : [],
          section1_4: Array.isArray(currentStepData.section1_4) ? currentStepData.section1_4 : [],
          section1_5: Array.isArray(currentStepData.section1_5) ? currentStepData.section1_5 : [],
        };
        shouldUpdate = true;
        console.log("🔄 Synced form data from persisted data:", updatedData);
      }
    }

    if (shouldUpdate) {
      setFormData(updatedData);
    }
  }, []); // Empty dependency array to run only once

  // Calculation functions
  const calculateSection1_1 = useCallback(() => {
    const capitalAllocation = parseFloat(formData.section1_1.capitalAllocation.replace(/[₹,]/g, ''));
    const gsdpForFY = parseFloat(formData.section1_1.gsdpForFY.replace(/[₹,]/g, ''));

    if (isNaN(capitalAllocation) || isNaN(gsdpForFY) || gsdpForFY === 0) {
      return { percentage: 0, marksObtained: 0 };
    }

    const percentage = (capitalAllocation / gsdpForFY) * 100;
    const marksObtained = Math.min(percentage * 10, 50); // Max 50 marks

    return {
      percentage: Math.round(percentage * 100) / 100, // Round to 2 decimal places
      marksObtained: Math.round(marksObtained * 100) / 100
    };
  }, [formData.section1_1.capitalAllocation, formData.section1_1.gsdpForFY]);

  const calculateSection1_2 = useCallback(() => {
    const actualCapex = parseFloat(formData.section1_2.actualCapex.replace(/[₹,]/g, ''));
<<<<<<< HEAD
    const budgetaryCapex = parseFloat(formData.section1_2.budgetaryCapex.replace(/[₹,]/g, ''));

    if (isNaN(actualCapex) || isNaN(budgetaryCapex) || budgetaryCapex === 0) {
      return { percentage: 0, marksObtained: 0 };
    }

    const percentage = (actualCapex / budgetaryCapex) * 100;
=======
    const stateCapexUtilisation = parseFloat(formData.section1_2.stateCapexUtilisation.replace(/[₹,]/g, ''));
    
    if (isNaN(actualCapex) || isNaN(stateCapexUtilisation) || stateCapexUtilisation === 0) {
      return { percentage: 0, marksObtained: 0 };
    }
    
    const percentage = (actualCapex / stateCapexUtilisation) * 100;
>>>>>>> bc797911
    const marksObtained = Math.min(percentage / 2, 50); // Max 50 marks

    return {
      percentage: Math.round(percentage * 100) / 100, // Round to 2 decimal places
      marksObtained: Math.round(marksObtained * 100) / 100
    };
  }, [formData.section1_2.actualCapex, formData.section1_2.stateCapexUtilisation]);

  // Helper functions for array management
  const addULB = () => {
    const newULB = {
      id: Date.now().toString(),
      cityName: "",
      ulb: "",
      ratingDate: "",
      rating: ""
    };
    setFormData(prev => ({
      ...prev,
      section1_3: [...prev.section1_3, newULB]
    }));
  };

  const removeULB = (id: string) => {
    setFormData(prev => ({
      ...prev,
      section1_3: prev.section1_3.filter(item => item.id !== id)
    }));
  };

  const addBond = () => {
    const newBond = {
      id: Date.now().toString(),
      bondType: "",
      cityName: "",
      issuingAuthority: "",
      value: ""
    };
    setFormData(prev => ({
      ...prev,
      section1_4: [...prev.section1_4, newBond]
    }));
  };

  const removeBond = (id: string) => {
    setFormData(prev => ({
      ...prev,
      section1_4: prev.section1_4.filter(item => item.id !== id)
    }));
  };

  const addIntermediary = () => {
    const newIntermediary = {
      id: Date.now().toString(),
      organisationName: "",
      organisationType: "",
      yearEstablished: "",
      totalFunding: "",
      website: ""
    };
    setFormData(prev => ({
      ...prev,
      section1_5: [...prev.section1_5, newIntermediary]
    }));
  };

  const removeIntermediary = (id: string) => {
    setFormData(prev => ({
      ...prev,
      section1_5: prev.section1_5.filter(item => item.id !== id)
    }));
  };


  // Update formData with calculated values when they change
  useEffect(() => {
    const section1_1Calc = calculateSection1_1();
    const section1_2Calc = calculateSection1_2();

    // Calculate % Allocation to GSDP
    const capitalAllocation = parseFloat(formData.section1_1.capitalAllocation.replace(/[₹,]/g, ''));
    const gsdpForFY = parseFloat(formData.section1_1.gsdpForFY.replace(/[₹,]/g, ''));
    let allocationToGSDP = '';
    
    if (!isNaN(capitalAllocation) && !isNaN(gsdpForFY) && gsdpForFY > 0) {
      const percentage = (capitalAllocation / gsdpForFY) * 100;
      allocationToGSDP = percentage.toFixed(1) + '%';
    }

    // Calculate % Capex Actuals to GSDP
    const actualCapex = parseFloat(formData.section1_2.actualCapex.replace(/[₹,]/g, ''));
    const stateCapexUtilisation = parseFloat(formData.section1_2.stateCapexUtilisation.replace(/[₹,]/g, ''));
    let capexActualsToGSDP = '';
    
    if (!isNaN(actualCapex) && !isNaN(stateCapexUtilisation) && stateCapexUtilisation > 0) {
      const percentage = (actualCapex / stateCapexUtilisation) * 100;
      capexActualsToGSDP = percentage.toFixed(1) + '%';
    }

    setFormData(prev => {
      // Check if values actually changed to prevent infinite loop
      const section1_1Changed =
        prev.section1_1.percentage !== section1_1Calc.percentage ||
<<<<<<< HEAD
        prev.section1_1.marksObtained !== section1_1Calc.marksObtained;

      const section1_2Changed =
=======
        prev.section1_1.marksObtained !== section1_1Calc.marksObtained ||
        prev.section1_1.allocationToGSDP !== allocationToGSDP;
      
      const section1_2Changed = 
>>>>>>> bc797911
        prev.section1_2.percentage !== section1_2Calc.percentage ||
        prev.section1_2.marksObtained !== section1_2Calc.marksObtained ||
        prev.section1_2.capexActualsToGSDP !== capexActualsToGSDP;

      if (!section1_1Changed && !section1_2Changed) {
        return prev; // No change, return same object
      }

      return {
        ...prev,
        section1_1: {
          ...prev.section1_1,
          percentage: section1_1Calc.percentage,
          marksObtained: section1_1Calc.marksObtained,
          allocationToGSDP: allocationToGSDP
        },
        section1_2: {
          ...prev.section1_2,
          percentage: section1_2Calc.percentage,
          marksObtained: section1_2Calc.marksObtained,
          capexActualsToGSDP: capexActualsToGSDP
        }
      };
    });
  }, [
    formData.section1_1.capitalAllocation,
    formData.section1_1.gsdpForFY,
    formData.section1_2.actualCapex,
    formData.section1_2.stateCapexUtilisation
  ]);

  // Autosave to localStorage with debouncing (avoid infinite loop)
  useEffect(() => {
    const timeoutId = setTimeout(() => {
      updateFormData("infraFinancing", formData);
    }, 500); // Debounce for 500ms

    return () => clearTimeout(timeoutId);
    // eslint-disable-next-line
  }, [formData]);

  // Validation: Check all fields before proceeding
  const validateFields = () => {
    // Section 1.1 - Check if calculation fields are valid
    const s1 = formData.section1_1;
    if (
      !s1.year ||
      !s1.capitalAllocation ||
      !s1.gsdpForFY ||
      s1.marksObtained === undefined
    ) {
      return false;
    }

    // Check for division by zero
    const gsdpValue = parseFloat(s1.gsdpForFY.replace(/[₹,]/g, ''));
    if (gsdpValue === 0) {
      return false;
    }

    // Section 1.2 - Check if calculation fields are valid
    const s2 = formData.section1_2;
    if (
      !s2.year ||
      !s2.actualCapex ||
      !s2.budgetaryCapex ||
      s2.marksObtained === undefined
    ) {
      return false;
    }

    // Check for division by zero
    const budgetaryCapexValue = parseFloat(s2.budgetaryCapex.replace(/[₹,]/g, ''));
    if (budgetaryCapexValue === 0) {
      return false;
    }

    // Section 1.3 - Check if at least one ULB is added
    if (formData.section1_3.length === 0) {
      return false;
    }

    // Section 1.4 - Check if at least one bond is added
    if (formData.section1_4.length === 0) {
      return false;
    }

    // Section 1.5 - Check if at least one intermediary is added
    if (formData.section1_5.length === 0) {
      return false;
    }

    return true;
  };

  const handleNext = () => {
    // Always save to localStorage before navigating
    updateFormData("infraFinancing", formData);
    goToNext();
  };


  return (
    <div className="">
      <Stepper steps={SUBMISSION_STEPS} currentStep={currentStep} />

      <ProgressHeader
        title="Infrastructure Financing"
        description="Data related to infrastructure financing and budget allocation"
        points={250}
        completed={0}
        total={5}
        progress={0}
      />


      {/* Section 1.1 */}
      <SectionCard
        title={
          <div className="flex flex-col">
            <span className="text-base font-semibold ">
              <span className="text-primary">1.1 -</span> % Capex to GSDP{" "}
              <span className="font-normal text-xs text-muted-foreground">
                
              </span>
            </span>

          </div>
        }
        subtitle="Annex 1: Verified with RBI/CAG data (* Budgeted Estimates for
              Capital Expenditure)"
        className="mb-6"
      >
        <div className="grid grid-cols-2 gap-4 max-w-[70%]">
          <div>
            <Label>Year<span className="text-red-500">*</span></Label>
            <Input
              type="text"
              placeholder="2024-25"
              value={formData.section1_1.year}
              onChange={(e) =>
                setFormData({
                  ...formData,
                  section1_1: { ...formData.section1_1, year: e.target.value },
                })
              }
            />
          </div>
          <div>
            <Label className="">
              Capital Allocation for FY (INR)<span className="text-red-500">*</span>
              <Info className="h-4 w-4 text-gray-500 inline-block ml-2" />
            </Label>
            <Input
              placeholder="₹1,50,000 crores"
              value={formData.section1_1.capitalAllocation}
              onChange={(e) =>
                setFormData({
                  ...formData,
                  section1_1: {
                    ...formData.section1_1,
                    capitalAllocation: e.target.value,
                  },
                })
              }
            />
          </div>
          <div>
            <Label className="">
              GSDP for FY (INR)<span className="text-red-500">*</span>
              <Info className="h-4 w-4 text-gray-500 ml-2" />
            </Label>
            <Input
              placeholder="₹25,00,000 crores"
              value={formData.section1_1.gsdpForFY}
              onChange={(e) =>
                setFormData({
                  ...formData,
                  section1_1: {
                    ...formData.section1_1,
                    gsdpForFY: e.target.value,
                  },
                })
              }
            />
          </div>
          <div>
<<<<<<< HEAD
            <Label className="">
              State Capex Utilisation (INR)<span className="text-red-500">*</span>
              <Info className="h-4 w-4 text-gray-500 ml-2" />
            </Label>
            <Input
              placeholder="₹1,20,000 crores"
              value={formData.section1_1.stateCapexUtilisation}
              onChange={(e) =>
                setFormData({
                  ...formData,
                  section1_1: {
                    ...formData.section1_1,
                    stateCapexUtilisation: e.target.value,
                  },
                })
              }
            />
          </div>
          <div>
            <Label className="">
              % Allocation to GSDP<span className="text-red-500">*</span>
              <Info className="h-4 w-4 text-gray-500 ml-2" />
            </Label>
            <Input
              placeholder="6.0%"
              value={formData.section1_1.allocationToGSDP}
              onChange={(e) =>
                setFormData({
                  ...formData,
                  section1_1: {
                    ...formData.section1_1,
                    allocationToGSDP: e.target.value,
                  },
                })
              }
            />
          </div>
          <div>
            <Label className="">
              Capex to % Capex Actuals<span className="text-red-500">*</span>
              <Info className="h-4 w-4 text-gray-500 ml-2" />
            </Label>
            <Input
              placeholder="95%"
              value={formData.section1_1.capexToCapexActuals}
              onChange={(e) =>
                setFormData({
                  ...formData,
                  section1_1: {
                    ...formData.section1_1,
                    capexToCapexActuals: e.target.value,
                  },
                })
              }
=======
            <Label className="flex items-center gap-2">
              % Allocation to GSDP*
              <Info className="h-4 w-4 text-gray-500" />
            </Label>
            <Input
              placeholder="Auto-calculated"
              value={(() => {
                const capitalAllocation = parseFloat(formData.section1_1.capitalAllocation.replace(/[₹,]/g, ''));
                const gsdpForFY = parseFloat(formData.section1_1.gsdpForFY.replace(/[₹,]/g, ''));
                
                if (isNaN(capitalAllocation) || isNaN(gsdpForFY) || gsdpForFY === 0) {
                  return '';
                }
                
                const percentage = (capitalAllocation / gsdpForFY) * 100;
                return percentage.toFixed(1) + '%';
              })()}
              readOnly
              className="bg-gray-50 cursor-not-allowed"
>>>>>>> bc797911
            />
          </div>
        </div>
      </SectionCard>

      {/* Section 1.2 */}
      <SectionCard
<<<<<<< HEAD
        title={<div className="flex flex-col">
          <span className="text-base font-semibold ">
            <span className="text-primary">1.2 -</span> % Capex Utilization{" "}
            <span className="font-normal text-xs text-muted-foreground">
              (10 marks per 1%)
            </span>
          </span>
        </div>}
=======
        title="1.2 - % Capex Utilization"
>>>>>>> bc797911
        subtitle="Annex 2: Verified with MoHUA data"
      >
        <div className="grid grid-cols-2 gap-4 max-w-[70%]">
          <div className="space-y-2">
            <Label>Year<span className="text-red-500">*</span></Label>
            <Input
              placeholder="Year"
              value={formData.section1_2.year}
              onChange={(e) =>
                setFormData({
                  ...formData,
                  section1_2: { ...formData.section1_2, year: e.target.value },
                })
              }
            />
          </div>
          <div className="space-y-2">
<<<<<<< HEAD
            <Label>GSDP for FY (INR)</Label>
            <Input
              placeholder="₹15,40,250 Crores"
              value={formData.section1_2.gsdpForFY}
              onChange={(e) =>
                setFormData({
                  ...formData,
                  section1_2: {
                    ...formData.section1_2,
                    gsdpForFY: e.target.value,
                  },
                })
              }
            />
          </div>
          <div className="space-y-2">
            <Label>A₁ - Actual Capex (INR)<span className="text-red-500">*</span></Label>
=======
            <Label>A₁ - Actual Capex (INR)*</Label>
>>>>>>> bc797911
            <Input
              placeholder="₹2,15,400 Crores"
              value={formData.section1_2.actualCapex}
              onChange={(e) =>
                setFormData({
                  ...formData,
                  section1_2: {
                    ...formData.section1_2,
                    actualCapex: e.target.value,
                  },
                })
              }
            />
          </div>
          <div className="space-y-2">
<<<<<<< HEAD
            <Label>A₂ - Budgetary Capex (INR)<span className="text-red-500">*</span></Label>
            <Input
              placeholder="₹1,50,000 crores"
              value={formData.section1_2.budgetaryCapex}
              onChange={(e) =>
                setFormData({
                  ...formData,
                  section1_2: {
                    ...formData.section1_2,
                    budgetaryCapex: e.target.value,
                  },
                })
              }
            />
          </div>
          <div className="space-y-2">
=======
>>>>>>> bc797911
            <Label>State Capex Utilisation (INR)</Label>
            <Input
              placeholder="₹15,40,250 Crores"
              value={formData.section1_2.stateCapexUtilisation}
              onChange={(e) =>
                setFormData({
                  ...formData,
                  section1_2: {
                    ...formData.section1_2,
                    stateCapexUtilisation: e.target.value,
                  },
                })
              }
            />
          </div>
          <div className="space-y-2">
            <Label>% Capex Actuals to GSDP</Label>
            <Input
              placeholder="Auto-calculated"
              value={(() => {
                const actualCapex = parseFloat(formData.section1_2.actualCapex.replace(/[₹,]/g, ''));
                const stateCapexUtilisation = parseFloat(formData.section1_2.stateCapexUtilisation.replace(/[₹,]/g, ''));
                
                if (isNaN(actualCapex) || isNaN(stateCapexUtilisation) || stateCapexUtilisation === 0) {
                  return '';
                }
                
                const percentage = (actualCapex / stateCapexUtilisation) * 100;
                return percentage.toFixed(1) + '%';
              })()}
              readOnly
              className="bg-gray-50 cursor-not-allowed"
            />
          </div>
        </div>
      </SectionCard>

      {/* Section 1.3 */}
      <SectionCard
        title={<div className="flex flex-col">
          <span className="text-base font-semibold ">
            <span className="text-primary">1.3 -</span> % of Credit Rated ULBs{" "}
          </span>
        </div>}
        subtitle="Annex 2: Verified with MoHUA data"
        className="mb-6"
      >
        <div className="space-y-4">
          {formData.section1_3.map((ulb, index) => (
            <div key={ulb.id} className="grid grid-cols-4 gap-4">
              <div>
                <Label>City name<span className="text-red-500">*</span></Label>
                <Input
                  placeholder="Mumbai"
                  value={ulb.cityName}
                  onChange={(e) =>
                    setFormData(prev => ({
                      ...prev,
                      section1_3: prev.section1_3.map(item =>
                        item.id === ulb.id ? { ...item, cityName: e.target.value } : item
                      )
                    }))
                  }
                />
              </div>
              <div>
                <Label>ULB<span className="text-red-500">*</span></Label>
                <Select
                  value={ulb.ulb}
                  onValueChange={(value) =>
                    setFormData(prev => ({
                      ...prev,
                      section1_3: prev.section1_3.map(item =>
                        item.id === ulb.id ? { ...item, ulb: value } : item
                      )
                    }))
                  }
                >
                  <SelectTrigger>
                    <SelectValue placeholder="Select ULB" />
                  </SelectTrigger>
                  <SelectContent>
                    <SelectItem value="Pune Municipal Corporation">Pune Municipal Corporation</SelectItem>
                    <SelectItem value="Mumbai Municipal Corporation">Mumbai Municipal Corporation</SelectItem>
                    <SelectItem value="Nagpur Municipal Corporation">Nagpur Municipal Corporation</SelectItem>
                  </SelectContent>
                </Select>
              </div>
              <div>
                <Label>Rating date<span className="text-red-500">*</span></Label>
                <Popover>
                  <PopoverTrigger asChild>
                    <Button
                      variant="outline"
                      className={cn(
                        "w-full justify-start text-left font-normal bg-[#fff] border border-[#C6C6C6]",
                        !ulb.ratingDate && "text-muted-foreground"
                      )}
                    >
                      <CalendarIcon className="mr-2 h-4 w-4" />
                      {ulb.ratingDate ? format(new Date(ulb.ratingDate), "dd-MM-yyyy") : "Select date"}
                    </Button>
                  </PopoverTrigger>
                  <PopoverContent className="w-auto p-0">
                    <Calendar
                      mode="single"
                      selected={ulb.ratingDate ? new Date(ulb.ratingDate) : undefined}
                      onSelect={(date) =>
                        setFormData(prev => ({
                          ...prev,
                          section1_3: prev.section1_3.map(item =>
                            item.id === ulb.id ? { ...item, ratingDate: date ? date.toISOString() : "" } : item
                          )
                        }))
                      }
                      initialFocus
                    />
                  </PopoverContent>
                </Popover>
              </div>
              <div className="flex items-end gap-2">
                <div className="flex-1">
                  <Label>Select Rating<span className="text-red-500">*</span></Label>
                  <Select
                    value={ulb.rating}
                    onValueChange={(value) =>
                      setFormData(prev => ({
                        ...prev,
                        section1_3: prev.section1_3.map(item =>
                          item.id === ulb.id ? { ...item, rating: value } : item
                        )
                      }))
                    }
                  >
                    <SelectTrigger>
                      <SelectValue placeholder="Select rating" />
                    </SelectTrigger>
                    <SelectContent>
                      <SelectItem value="AA+">AA+</SelectItem>
                      <SelectItem value="AA">AA</SelectItem>
                      <SelectItem value="A+">A+</SelectItem>
                      <SelectItem value="A">A</SelectItem>
                      <SelectItem value="BBB+">BBB+</SelectItem>
                    </SelectContent>
                  </Select>
                </div>
                <Button
                  variant="outline"
                  size="icon"
                  onClick={() => removeULB(ulb.id)}
                  className="text-red-500 hover:text-red-700 border-none bg-none text-2xl"
                >
                  <Trash2 className="h-6 w-6" />
                </Button>
              </div>
            </div>
          ))}

          <Button
            type="button"
            variant="outline"
            onClick={addULB}
            className="w-fit border-primary text-primary hover:bg-blue-50 flex items-center gap-2 "
          >
            <Plus className="h-4 w-4" />
            Add More ULB
          </Button>
        </div>
      </SectionCard>

      {/* Section 1.4 */}
      <SectionCard
        title={<div className="flex flex-col">
          <span className="text-base font-semibold ">
            <span className="text-primary">1.4 -</span> % of ULBs issuing Bonds{" "}
          </span>
        </div>}
        subtitle="Annex 3: ULBs with population > 50,000"
        className="mb-6"
      >
        <div className="space-y-4">
          {formData.section1_4.map((bond, index) => (
            <div key={bond.id} className="grid grid-cols-4 gap-4">
              <div>
                <Label>Select Bond Type<span className="text-red-500">*</span></Label>
                <Select
                  value={bond.bondType}
                  onValueChange={(value) =>
                    setFormData(prev => ({
                      ...prev,
                      section1_4: prev.section1_4.map(item =>
                        item.id === bond.id ? { ...item, bondType: value } : item
                      )
                    }))
                  }
                >
                  <SelectTrigger>
                    <SelectValue placeholder="Select bond type" />
                  </SelectTrigger>
                  <SelectContent>
                    <SelectItem value="Municipal bond">Municipal bond</SelectItem>
                    <SelectItem value="Infrastructure bond">Infrastructure bond</SelectItem>
                    <SelectItem value="Revenue bond">Revenue bond</SelectItem>
                  </SelectContent>
                </Select>
              </div>
              <div>
                <Label>City Name<span className="text-red-500">*</span></Label>
                <Select
                  value={bond.cityName}
                  onValueChange={(value) =>
                    setFormData(prev => ({
                      ...prev,
                      section1_4: prev.section1_4.map(item =>
                        item.id === bond.id ? { ...item, cityName: value } : item
                      )
                    }))
                  }
                >
                  <SelectTrigger>
                    <SelectValue placeholder="Select city" />
                  </SelectTrigger>
                  <SelectContent>
                    <SelectItem value="Mumbai">Mumbai</SelectItem>
                    <SelectItem value="Pune">Pune</SelectItem>
                    <SelectItem value="Nagpur">Nagpur</SelectItem>
                    <SelectItem value="Nashik">Nashik</SelectItem>
                  </SelectContent>
                </Select>
              </div>
              <div>
                <Label>Issuing Authority<span className="text-red-500">*</span></Label>
                <Select
                  value={bond.issuingAuthority}
                  onValueChange={(value) =>
                    setFormData(prev => ({
                      ...prev,
                      section1_4: prev.section1_4.map(item =>
                        item.id === bond.id ? { ...item, issuingAuthority: value } : item
                      )
                    }))
                  }
                >
                  <SelectTrigger>
                    <SelectValue placeholder="Select authority" />
                  </SelectTrigger>
                  <SelectContent>
                    <SelectItem value="Authority Name">Authority Name</SelectItem>
                    <SelectItem value="Municipal Corporation">Municipal Corporation</SelectItem>
                    <SelectItem value="Development Authority">Development Authority</SelectItem>
                  </SelectContent>
                </Select>
              </div>
              <div className="flex items-end gap-2">
                <div className="flex-1">
                  <Label>Value (INR crore)<span className="text-red-500">*</span></Label>
                  <Input
                    placeholder="₹500 crores"
                    value={bond.value}
                    onChange={(e) =>
                      setFormData(prev => ({
                        ...prev,
                        section1_4: prev.section1_4.map(item =>
                          item.id === bond.id ? { ...item, value: e.target.value } : item
                        )
                      }))
                    }
                  />
                </div>
                <Button
                  variant="outline"
                  size="icon"
                  onClick={() => removeBond(bond.id)}
                  className="text-red-500 hover:text-red-700 border-none bg-none text-2xl"
                >
                  <Trash2 className="h-4 w-4" />
                </Button>
              </div>
            </div>
          ))}

          <Button
            type="button"
            variant="outline"
            onClick={addBond}
            className="w-fit border-primary text-primary hover:bg-blue-50 flex items-center gap-2"
          >
            <Plus className="h-4 w-4" />
            Add More Bond
          </Button>
        </div>
      </SectionCard>

      {/* Section 1.5 */}
      <SectionCard
      title={<div className="flex flex-col">
          <span className="text-base font-semibold ">
            <span className="text-primary">1.5 -</span> Functional Financial Intermediary{" "}
          </span>
        </div>}
        subtitle="Annex 4: Provide website link and funding details"
        className="mb-6"
      >
        <div className="space-y-4">
          {formData.section1_5.map((intermediary, index) => (
            <div key={intermediary.id} className="grid grid-cols-5 gap-4">
              <div>
                <Label>Organisation Name<span className="text-red-500">*</span></Label>
                <Input
                  placeholder="Enter organisation name"
                  value={intermediary.organisationName}
                  onChange={(e) =>
                    setFormData(prev => ({
                      ...prev,
                      section1_5: prev.section1_5.map(item =>
                        item.id === intermediary.id ? { ...item, organisationName: e.target.value } : item
                      )
                    }))
                  }
                />
              </div>
              <div>
                <Label>Organisation Type<span className="text-red-500">*</span></Label>
                <Select
                  value={intermediary.organisationType}
                  onValueChange={(value) =>
                    setFormData(prev => ({
                      ...prev,
                      section1_5: prev.section1_5.map(item =>
                        item.id === intermediary.id ? { ...item, organisationType: value } : item
                      )
                    }))
                  }
                >
                  <SelectTrigger>
                    <SelectValue placeholder="Select type" />
                  </SelectTrigger>
                  <SelectContent>
                    <SelectItem value="Government Corporation">Government Corporation</SelectItem>
                    <SelectItem value="Development Authority">Development Authority</SelectItem>
                    <SelectItem value="Financial Institution">Financial Institution</SelectItem>
                    <SelectItem value="Private Entity">Private Entity</SelectItem>
                  </SelectContent>
                </Select>
              </div>
              <div>
                <Label>Year of Establishment<span className="text-red-500">*</span></Label>
                <Select
                  value={intermediary.yearEstablished}
                  onValueChange={(value) =>
                    setFormData(prev => ({
                      ...prev,
                      section1_5: prev.section1_5.map(item =>
                        item.id === intermediary.id ? { ...item, yearEstablished: value } : item
                      )
                    }))
                  }
                >
                  <SelectTrigger>
                    <SelectValue placeholder="Enter year" />
                  </SelectTrigger>
                  <SelectContent>
                    {Array.from({ length: 30 }, (_, i) => 2024 - i).map(year => (
                      <SelectItem key={year} value={year.toString()}>{year}</SelectItem>
                    ))}
                  </SelectContent>
                </Select>
              </div>
              <div>
                <Label>Total Funding (INR)</Label>
                <Input
                  placeholder="Enter total finding in INR"
                  value={intermediary.totalFunding}
                  onChange={(e) =>
                    setFormData(prev => ({
                      ...prev,
                      section1_5: prev.section1_5.map(item =>
                        item.id === intermediary.id ? { ...item, totalFunding: e.target.value } : item
                      )
                    }))
                  }
                />
              </div>
              <div className="flex items-end gap-2">
                <div className="flex-1">
                  <Label>Website (Optional)</Label>
                  <Input
                    placeholder="Website link"
                    value={intermediary.website}
                    onChange={(e) =>
                      setFormData(prev => ({
                        ...prev,
                        section1_5: prev.section1_5.map(item =>
                          item.id === intermediary.id ? { ...item, website: e.target.value } : item
                        )
                      }))
                    }
                  />
                </div>
                <Button
                  variant="outline"
                  size="icon"
                  onClick={() => removeIntermediary(intermediary.id)}
                  className="text-red-500 hover:text-red-700 border-none bg-none text-2xl"
                >
                  <Trash2 className="h-6 w-6" />
                </Button>
              </div>
            </div>
          ))}

          <Button
            type="button"
            variant="outline"
            onClick={addIntermediary}
            className="w-fit border-primary text-primary hover:bg-blue-50 flex items-center gap-2"
          >
            <Plus className="h-4 w-4" />
            Add More Financial Intermediary
          </Button>
        </div>
      </SectionCard>

      <FormActions
        onPrevious={isFirstStep ? undefined : goToPrevious}
        onNext={handleNext}
        onSaveDraft={async () => {
          try {
            // Save to localStorage first
            updateFormData("infraFinancing", formData);

            // Generate submission ID if not exists
            const submissionId = `DRAFT-${new Date().getFullYear()}-${String(Date.now()).slice(-6)}`;

            // Save to backend
            const success = await draftService.saveDraft(
              submissionId,
              formData,
              "infraFinancing",
              user?.id,
              user?.state
            );

            if (success) {
              const { toast } = require("@/hooks/use-toast");
              toast({
                title: "Draft Saved",
                description: "Your data has been saved as a draft.",
                duration: 2000,
              });
            }
          } catch (error) {
            console.error("Failed to save draft:", error);
            const { toast } = require("@/hooks/use-toast");
            toast({
              title: "Save Failed",
              description: "Failed to save draft. Please try again.",
              variant: "destructive",
              duration: 3000,
            });
          }
        }}
        isFirstStep={isFirstStep}
        isLastStep={isLastStep}
        nextLabel={isLastStep ? "Review & Submit" : "Next"}
        showSaveDraft={true}
        isNextDisabled={false} // Commented out validation: !validateFields()
      />
    </div>
  );
};<|MERGE_RESOLUTION|>--- conflicted
+++ resolved
@@ -155,15 +155,6 @@
 
   const calculateSection1_2 = useCallback(() => {
     const actualCapex = parseFloat(formData.section1_2.actualCapex.replace(/[₹,]/g, ''));
-<<<<<<< HEAD
-    const budgetaryCapex = parseFloat(formData.section1_2.budgetaryCapex.replace(/[₹,]/g, ''));
-
-    if (isNaN(actualCapex) || isNaN(budgetaryCapex) || budgetaryCapex === 0) {
-      return { percentage: 0, marksObtained: 0 };
-    }
-
-    const percentage = (actualCapex / budgetaryCapex) * 100;
-=======
     const stateCapexUtilisation = parseFloat(formData.section1_2.stateCapexUtilisation.replace(/[₹,]/g, ''));
     
     if (isNaN(actualCapex) || isNaN(stateCapexUtilisation) || stateCapexUtilisation === 0) {
@@ -171,7 +162,6 @@
     }
     
     const percentage = (actualCapex / stateCapexUtilisation) * 100;
->>>>>>> bc797911
     const marksObtained = Math.min(percentage / 2, 50); // Max 50 marks
 
     return {
@@ -275,16 +265,10 @@
       // Check if values actually changed to prevent infinite loop
       const section1_1Changed =
         prev.section1_1.percentage !== section1_1Calc.percentage ||
-<<<<<<< HEAD
-        prev.section1_1.marksObtained !== section1_1Calc.marksObtained;
-
-      const section1_2Changed =
-=======
         prev.section1_1.marksObtained !== section1_1Calc.marksObtained ||
         prev.section1_1.allocationToGSDP !== allocationToGSDP;
       
       const section1_2Changed = 
->>>>>>> bc797911
         prev.section1_2.percentage !== section1_2Calc.percentage ||
         prev.section1_2.marksObtained !== section1_2Calc.marksObtained ||
         prev.section1_2.capexActualsToGSDP !== capexActualsToGSDP;
@@ -472,62 +456,6 @@
             />
           </div>
           <div>
-<<<<<<< HEAD
-            <Label className="">
-              State Capex Utilisation (INR)<span className="text-red-500">*</span>
-              <Info className="h-4 w-4 text-gray-500 ml-2" />
-            </Label>
-            <Input
-              placeholder="₹1,20,000 crores"
-              value={formData.section1_1.stateCapexUtilisation}
-              onChange={(e) =>
-                setFormData({
-                  ...formData,
-                  section1_1: {
-                    ...formData.section1_1,
-                    stateCapexUtilisation: e.target.value,
-                  },
-                })
-              }
-            />
-          </div>
-          <div>
-            <Label className="">
-              % Allocation to GSDP<span className="text-red-500">*</span>
-              <Info className="h-4 w-4 text-gray-500 ml-2" />
-            </Label>
-            <Input
-              placeholder="6.0%"
-              value={formData.section1_1.allocationToGSDP}
-              onChange={(e) =>
-                setFormData({
-                  ...formData,
-                  section1_1: {
-                    ...formData.section1_1,
-                    allocationToGSDP: e.target.value,
-                  },
-                })
-              }
-            />
-          </div>
-          <div>
-            <Label className="">
-              Capex to % Capex Actuals<span className="text-red-500">*</span>
-              <Info className="h-4 w-4 text-gray-500 ml-2" />
-            </Label>
-            <Input
-              placeholder="95%"
-              value={formData.section1_1.capexToCapexActuals}
-              onChange={(e) =>
-                setFormData({
-                  ...formData,
-                  section1_1: {
-                    ...formData.section1_1,
-                    capexToCapexActuals: e.target.value,
-                  },
-                })
-              }
-=======
             <Label className="flex items-center gap-2">
               % Allocation to GSDP*
               <Info className="h-4 w-4 text-gray-500" />
@@ -547,7 +475,6 @@
               })()}
               readOnly
               className="bg-gray-50 cursor-not-allowed"
->>>>>>> bc797911
             />
           </div>
         </div>
@@ -555,7 +482,6 @@
 
       {/* Section 1.2 */}
       <SectionCard
-<<<<<<< HEAD
         title={<div className="flex flex-col">
           <span className="text-base font-semibold ">
             <span className="text-primary">1.2 -</span> % Capex Utilization{" "}
@@ -564,9 +490,6 @@
             </span>
           </span>
         </div>}
-=======
-        title="1.2 - % Capex Utilization"
->>>>>>> bc797911
         subtitle="Annex 2: Verified with MoHUA data"
       >
         <div className="grid grid-cols-2 gap-4 max-w-[70%]">
@@ -584,27 +507,7 @@
             />
           </div>
           <div className="space-y-2">
-<<<<<<< HEAD
-            <Label>GSDP for FY (INR)</Label>
-            <Input
-              placeholder="₹15,40,250 Crores"
-              value={formData.section1_2.gsdpForFY}
-              onChange={(e) =>
-                setFormData({
-                  ...formData,
-                  section1_2: {
-                    ...formData.section1_2,
-                    gsdpForFY: e.target.value,
-                  },
-                })
-              }
-            />
-          </div>
-          <div className="space-y-2">
-            <Label>A₁ - Actual Capex (INR)<span className="text-red-500">*</span></Label>
-=======
             <Label>A₁ - Actual Capex (INR)*</Label>
->>>>>>> bc797911
             <Input
               placeholder="₹2,15,400 Crores"
               value={formData.section1_2.actualCapex}
@@ -620,25 +523,6 @@
             />
           </div>
           <div className="space-y-2">
-<<<<<<< HEAD
-            <Label>A₂ - Budgetary Capex (INR)<span className="text-red-500">*</span></Label>
-            <Input
-              placeholder="₹1,50,000 crores"
-              value={formData.section1_2.budgetaryCapex}
-              onChange={(e) =>
-                setFormData({
-                  ...formData,
-                  section1_2: {
-                    ...formData.section1_2,
-                    budgetaryCapex: e.target.value,
-                  },
-                })
-              }
-            />
-          </div>
-          <div className="space-y-2">
-=======
->>>>>>> bc797911
             <Label>State Capex Utilisation (INR)</Label>
             <Input
               placeholder="₹15,40,250 Crores"
