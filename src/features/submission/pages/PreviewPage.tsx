import { ArrowLeft, CheckCircle2 } from "lucide-react";
import { Button } from "@/components/ui/button";
import { Card, CardContent, CardHeader, CardTitle } from "@/components/ui/card";
import { Tabs, TabsContent, TabsList, TabsTrigger } from "@/components/ui/tabs";
import { AlertDialog, AlertDialogAction, AlertDialogCancel, AlertDialogContent, AlertDialogDescription, AlertDialogFooter, AlertDialogHeader, AlertDialogTitle } from "@/components/ui/alert-dialog";
import { useNavigate } from "react-router-dom";
import { useEffect, useState } from "react";
import { useFormPersistence } from "../hooks/useFormPersistence";
import { storageService } from "@/services/storage.service";
import { apiV2 } from "@/services/ApiService";
import { config } from "@/config/environment";
import { notificationService } from "@/services/NotificationBus";
import { SectionCard } from "../components/SectionCard";
import { transformFormDataForSubmission, validateFormData, getFormDataSummary } from "@/utils/formDataTransformer";
<<<<<<< HEAD
import { Label } from "@/components/ui/label";
=======
import { UnifiedReviewPage } from "../../dataSubmission/components/UnifiedReviewPage";
import { useAuth } from "@/features/auth/AuthProvider";
>>>>>>> bc797911

const PREVIEW_FLAG_KEY = "submission_has_previewed";

export const PreviewPage = () => {
  const navigate = useNavigate();
  const { formData, clearFormData, isResubmit } = useFormPersistence();
  const { user } = useAuth();
  const [hasPreviewed, setHasPreviewed] = useState(false);
  const [isSubmitting, setIsSubmitting] = useState(false);
  const [showConfirmModal, setShowConfirmModal] = useState(false);
  const [showSuccessModal, setShowSuccessModal] = useState(false);
  const [submissionMessage, setSubmissionMessage] = useState('');
  
  // Check if we're in edit mode
  const [isEditMode, setIsEditMode] = useState(false);
  const [editingSubmissionId, setEditingSubmissionId] = useState<string | null>(null);

  // Check for edit mode on mount
  useEffect(() => {
    const editingSubmissionId = localStorage.getItem('editing_submission_id');
    const isEditModeFlag = localStorage.getItem('is_edit_mode') === 'true';
    
    if (editingSubmissionId && isEditModeFlag) {
      setIsEditMode(true);
      setEditingSubmissionId(editingSubmissionId);
    }
    
    storageService.set(PREVIEW_FLAG_KEY, true);
    setHasPreviewed(true);
  }, []); // Empty dependency array to run only once

<<<<<<< HEAD
  // Helper to render a section as a readable card with read-only fields
  const renderSection = (
    sectionNum: string,
    title: string,
    fields: { label: string; value: any }[],
  ) => (
    <SectionCard
      title={<div className="flex flex-col">
        <span className="text-base font-semibold ">
          <span className="text-primary">{sectionNum} </span> {title}{" "}
        </span>
      </div>}
      subtitle=""
      className="mb-6"
    >
      <div className="grid grid-cols-1 md:grid-cols-2 gap-4 w-[70%]">
        {fields.map((field, idx) => (
          <div key={idx} className="mb-2">
            <Label className="font-semibold">
              {field.label}
            </Label>
            <Label>
              {field.value}
            </Label>

          </div>
        ))}
      </div>
    </SectionCard>
  );

  // Helper for array sections (table-like)
  const renderArraySection = (
    sectionNum: string,
    title: string,
    columns: string[],
    rows: any[],
  ) => {
    // Safety check: ensure rows is an array
    const safeRows = Array.isArray(rows) ? rows : [];

    return (
      <SectionCard
        title={<div className="flex flex-col">
          <span className="text-base font-semibold ">
            <span className="text-primary">{sectionNum} -</span> {title}{" "}
          </span>
        </div>}
        subtitle=""
        className="mb-6"
      >
        <div className="overflow-x-auto rounded-t-xl">
          <table className="min-w-full border-separate border-spacing-0 !border-separate">
            <thead>
              <tr className="bg-[#DDE3F9]">
                {columns.map((col, idx) => (
                  <th key={idx} className={`
                      py-3 px-4 text-left text-sm font-normal
                      ${idx === 0 ? 'rounded-tl-xl' : ''}
                      ${idx === columns.length - 1 ? 'rounded-tr-xl' : ''}
                    `}>
                    {col}
                  </th>
                ))}
              </tr>
            </thead>
            <tbody>
              {safeRows.length === 0 ? (
                <tr className="bg-white">
                  <td
                    colSpan={columns.length}
                    className="py-3 px-4 text-sm font-normal"
                  >
                    No data
                  </td>
                </tr>
              ) : (
                safeRows.map((row, i) => (
                  <tr key={i} className="bg-white">
                    {columns.map((col, j) => (
                      <td key={j} className="py-3 px-4 text-sm font-normal">
                        {row[col] ?? ""}
                      </td>
                    ))}
                  </tr>
                ))
              )}
            </tbody>
          </table>
        </div>
      </SectionCard>
    );
  };

  // Helper for object sections (key-value pairs)
  const renderObjectSection = (
    sectionNum: string,
    title: string,
    fields: Array<{ label: string; value: string | number | undefined }>,
  ) => (
    <SectionCard
      title={<div className="flex flex-col">
        <span className="text-base font-semibold ">
          <span className="text-primary">{sectionNum} -</span> {title}{" "}
        </span>
      </div>}
      subtitle=""
      className="mb-6"
    >
      <div className="flex gap-6">
        {fields.map((field, index) => (
          <div key={index} className="flex flex-col w-full">
            <Label className="font-semibold">{field.label}</Label>
            <Label className="">{field.value || "Not provided"}</Label>
          </div>
        ))}
      </div>
    </SectionCard>
  );

  // Final submit handler with confirmation modal
  const handleFinalSubmit = async (e?: React.MouseEvent) => {
    if (e) {
      e.preventDefault();
      e.stopPropagation();
    }

    if (!hasPreviewed || isSubmitting) return;

    // Validate form data before showing confirmation modal
    if (!validateFormData(formData)) {
      notificationService.error('Please complete all required sections before submitting.', 'Incomplete Form');
      return;
    }

    // Show confirmation modal
=======
  // Final submit handler with confirmation modal
  const handleFinalSubmit = async (e?: React.MouseEvent) => {
    e?.preventDefault();
    
    if (!formData) {
      notificationService.error("No form data found. Please go back and fill the form.");
      return;
    }

    // Validate form data before submission
    const validationResult = validateFormData(formData);
    if (!validationResult.isValid) {
      notificationService.error(`Please fix the following errors: ${validationResult.missingSections.join(", ")}`);
      return;
    }
    
>>>>>>> bc797911
    setShowConfirmModal(true);
  };

  // Actual submission logic
  const performSubmission = async () => {
    if (!formData) return;

    try {
    setIsSubmitting(true);
    setShowConfirmModal(false);
<<<<<<< HEAD

    try {
      // Transform form data to required API format ONLY for submission
      const transformedPayload = transformFormDataForSubmission(formData, "SUBMITTED_TO_STATE");

      const response = await apiV2.post(config.formsPath, transformedPayload);

      // Dynamic success message from response
      const successMessage = response.data?.message ||
        'Your submission has been sent to the State Approver for review. You will be notified of its status.';

      setSubmissionMessage(successMessage);
      setShowSuccessModal(true);

      // Clear form data AFTER successful submission
      clearFormData(); // Clear localStorage after successful submission
      storageService.remove(PREVIEW_FLAG_KEY);
      localStorage.removeItem("editing_submission"); // Clear editing submission data

    } catch (error: unknown) {
      // Dynamic error message from response
      const err = error as { response?: { data?: { message?: string } }; message?: string };
      const errorMessage = err?.response?.data?.message ||
        err?.message ||
        'An unexpected error occurred during submission.';

      notificationService.error(errorMessage, 'Submission Failed');
=======
    
      // Transform form data for API submission
      const transformedData = transformFormDataForSubmission(formData);
      
      let response;
      
      if (isEditMode && editingSubmissionId) {
        // Edit mode - use resubmit API
        response = await apiV2.post(`${config.apiBaseUrl}/submission/resubmit/${editingSubmissionId}`, transformedData);
      } else if (isResubmit) {
        // Resubmit mode - use resubmit API with submission ID from localStorage
        const editingSubmissionId = localStorage.getItem('editing_submission_id');
        if (editingSubmissionId) {
          response = await apiV2.post(`${config.apiBaseUrl}/submission/resubmit/${editingSubmissionId}`, transformedData);
        } else {
          response = await apiV2.post(`${config.apiBaseUrl}/submission`, transformedData);
        }
      } else {
        // Normal mode - create new submission
        response = await apiV2.post(`${config.apiBaseUrl}/submission`, transformedData);
      }
      
      console.log("✅ Submission successful:", response);

      // Clear form data from localStorage
      clearFormData();
      localStorage.removeItem("editing_submission_id");
      localStorage.removeItem("is_edit_mode");

      // Show success message
      const successMessage = isEditMode 
        ? "Form resubmitted successfully! Your changes have been sent for review."
        : isResubmit 
        ? "Form resubmitted successfully! Your updated submission has been sent for review."
        : "Form submitted successfully! Your submission has been sent for review.";
      
      setSubmissionMessage(successMessage);
      setShowSuccessModal(true);
      
      // Redirect after a delay
      setTimeout(() => {
        navigate("/dashboard");
      }, 3000);

    } catch (error: unknown) {
      console.error("❌ Submission failed:", error);
      const errorMessage = error instanceof Error ? error.message : "Failed to submit form. Please try again.";
      notificationService.error(errorMessage, "Submission Error");
>>>>>>> bc797911
    } finally {
      setIsSubmitting(false);
    }
  };

  // Create a mock submission object for UnifiedReviewPage
  const mockSubmission = formData ? {
    id: "preview-submission",
    submissionId: "PREVIEW-001",
    stateUt: (formData as Record<string, unknown>).stateUt as string || "Preview State",
    submittedBy: "current-user",
    rejectionCount: 0,
    formData: formData,
    reviewComments: [],
    attachedFiles: [],
    status: isResubmit ? "RETURNED_FROM_STATE" : "PREVIEW",
    currentOwnerRole: "NODAL_OFFICER",
    createdAt: new Date().toISOString(),
    updatedAt: new Date().toISOString(),
    user: {
      id: user?.id || "current-user",
      email: user?.email || "preview@example.com",
      firstName: user?.firstName || "Preview",
      lastName: user?.lastName || "User",
      contactNumber: user?.contactNumber || null,
      role: user?.role || "NODAL_OFFICER",
      stateUt: user?.state || (formData as Record<string, unknown>).stateUt as string || "Preview State",
      isActive: true,
      createdAt: new Date().toISOString(),
      updatedAt: new Date().toISOString(),
    },
    finalScore: null
  } : null;

  if (!formData || !mockSubmission) {
  return (
<<<<<<< HEAD
    <div className="">
      <div className="w-full bg-card rounded-lg p-6 mb-6 border border-[#DDD]">
        <Button

          onClick={() => navigate("/submissions/review-submit")}
          className="mb-4 flex items-center gap-2 bg-[none] border-none p-0 text-primary hover:underline hover:bg-[none]"
        >
          <ArrowLeft className="w-4 h-4" />
          Back
        </Button>

        <h1 className="text-xl text-[#212121] font-bold mb-2">Preview</h1>
        <p className="text-sm text-[#727272]">
          Review your submission before sending. You must preview before final
          submit is enabled.
        </p>
=======
      <div className="flex items-center justify-center min-h-screen">
        <div className="text-center">
          <h2 className="text-xl font-semibold mb-2">No Form Data Found</h2>
          <p className="text-muted-foreground mb-4">Please go back and fill the form first.</p>
          <Button onClick={() => navigate(-1)}>
          <ArrowLeft className="w-4 h-4 mr-2" />
            Go Back
        </Button>
      </div>
>>>>>>> bc797911
      </div>
    );
  }

<<<<<<< HEAD
      <Tabs defaultValue="infra-financing" className="mb-6">
        <TabsList className="w-full">
          <TabsTrigger value="infra-financing">Infra Financing</TabsTrigger>
          <TabsTrigger value="infra-development">Infra Development</TabsTrigger>
          <TabsTrigger value="ppp-development">PPP Development</TabsTrigger>
          <TabsTrigger value="infra-enablers">Infra Enablers</TabsTrigger>
        </TabsList>

        {/* Infra Financing */}
        <TabsContent value="infra-financing" className="space-y-4 mt-6">
          {renderSection("1.1", "% Capex to GSDP", [
            { label: "Year", value: formData.infraFinancing?.section1_1?.year },
            {
              label: "Capital Allocation for FY (INR)",
              value: formData.infraFinancing?.section1_1?.capitalAllocation,
            },
            {
              label: "GSDP for FY (INR)",
              value: formData.infraFinancing?.section1_1?.gsdpForFY,
            },
            {
              label: "State Capital Expenditure FY (INR)",
              value: formData.infraFinancing?.section1_1?.stateCapex,
            },
            {
              label: "% Allocation to GSDP",
              value: formData.infraFinancing?.section1_1?.allocationToGSDP,
            },
            {
              label: "Capex to % Capex Actuals",
              value: formData.infraFinancing?.section1_1?.capexToCapexActuals,
            },
          ])}
          {renderSection("1.2", "% Capex Utilization", [
            { label: "Year", value: formData.infraFinancing?.section1_2?.year },
            {
              label: "GSDP for FY (INR)",
              value: formData.infraFinancing?.section1_2?.gsdpForFY,
            },
            {
              label: "Actual Capex (INR)",
              value: formData.infraFinancing?.section1_2?.actualCapex,
            },
            {
              label: "State Capex Utilisation (INR)",
              value: formData.infraFinancing?.section1_2?.stateCapexUtilisation,
            },
            {
              label: "% Capex Actuals to GSDP",
              value: formData.infraFinancing?.section1_2?.capexActualsToGSDP,
            },
          ])}
          {renderObjectSection(
            "1.3",
            "% of Credit Rated ULBs",
            [
              { label: "Credit Rated ULBs", value: formData.infraFinancing?.section1_3?.creditRatedULBs },
              { label: "Total ULBs", value: formData.infraFinancing?.section1_3?.totalULBs },
              { label: "Percentage", value: formData.infraFinancing?.section1_3?.percentage ? `${formData.infraFinancing.section1_3.percentage}%` : "" },
              { label: "Marks Obtained", value: formData.infraFinancing?.section1_3?.marksObtained || "" },
            ],
          )}
          {renderObjectSection(
            "1.4",
            "% of ULBs Issuing Bonds",
            [
              { label: "ULBs Issuing Bonds", value: formData.infraFinancing?.section1_4?.ulbsIssuingBonds },
              { label: "Total ULBs", value: formData.infraFinancing?.section1_4?.totalULBs },
              { label: "Percentage", value: formData.infraFinancing?.section1_4?.percentage ? `${formData.infraFinancing.section1_4.percentage}%` : "" },
              { label: "Marks Obtained", value: formData.infraFinancing?.section1_4?.marksObtained || "" },
            ],
          )}
          {renderObjectSection(
            "1.5",
            "Functional Financial Intermediary",
            [
              { label: "Has Intermediary", value: formData.infraFinancing?.section1_5?.hasIntermediary },
              { label: "Marks Obtained", value: formData.infraFinancing?.section1_5?.marksObtained || "" },
            ],
          )}
        </TabsContent>

        {/* Infra Development */}
        <TabsContent value="infra-development" className="space-y-4 mt-6">
          {renderArraySection(
            "2.1",
            "Availability of Infrastructure Act/Policy",
            ["sector", "files"],
            (formData.infraDevelopment?.section2_1 || []).map((row) => ({
              ...row,
              files: Array.isArray(row.files)
                ? row.files.map((f: any) => f?.fileName || "").join(", ")
                : "",
            })),
          )}
          {renderArraySection(
            "2.2",
            "Availability of Specialized Entity",
            ["sector", "files"],
            (formData.infraDevelopment?.section2_2 || []).map((row) => ({
              ...row,
              files: Array.isArray(row.files)
                ? row.files.map((f: any) => f?.fileName || "").join(", ")
                : "",
            })),
          )}
          {renderArraySection(
            "2.3",
            "Availability of Sector Infra Development Plan",
            ["sector", "files"],
            (formData.infraDevelopment?.section2_3 || []).map((row) => ({
              ...row,
              files: Array.isArray(row.files)
                ? row.files.map((f: any) => f?.fileName || "").join(", ")
                : "",
            })),
          )}
          {renderArraySection(
            "2.4",
            "Availability of Investment Ready Project Pipeline",
            ["projectName", "dprFile"],
            (formData.infraDevelopment?.section2_4 || []).map((row) => ({
              ...row,
              dprFile: row.dprFile?.fileName || "",
            })),
          )}
          {renderArraySection(
            "2.5",
            "Availability of Asset Monetization Pipeline",
            [
              "projectName",
              "sector",
              "type",
              "ownership",
              "estimatedMonetization",
            ],
            formData.infraDevelopment?.section2_5 || [],
          )}
        </TabsContent>

        {/* PPP Development */}
        <TabsContent value="ppp-development" className="space-y-4 mt-6">
          {renderSection("3.1", "Availability of Infrastructure Act/Policy", [
            {
              label: "PPP Act/Policy Available",
              value: formData.pppDevelopment?.section3_1?.available,
            },
            {
              label: "File",
              value: formData.pppDevelopment?.section3_1?.file?.fileName,
            },
          ])}
          {renderSection("3.2", "Functional PPP Cell/Unit", [
            {
              label: "Functional State/UT PPP Cell/Unit",
              value: formData.pppDevelopment?.section3_2?.available,
            },
            {
              label: "File",
              value: formData.pppDevelopment?.section3_2?.file?.fileName,
            },
          ])}
          {renderArraySection(
            "3.3",
            "Proposals Submitted under VGF/IIPDF",
            ["projectName", "sector", "type", "submissionDate", "file"],
            (formData.pppDevelopment?.section3_3 || []).map((row) => ({
              ...row,
              file: row.file?.fileName,
            })),
          )}
          {renderSection("3.4", "Proportion of TPC of PPP Projects", [
            {
              label: "Project Name",
              value: formData.pppDevelopment?.section3_4?.projectName,
            },
            {
              label: "Sector",
              value: formData.pppDevelopment?.section3_4?.sector,
            },
            {
              label: "NIP ID",
              value: formData.pppDevelopment?.section3_4?.nipId,
            },
            {
              label: "Date of Award",
              value: formData.pppDevelopment?.section3_4?.dateOfAward,
            },
            {
              label: "Funding Source",
              value: formData.pppDevelopment?.section3_4?.fundingSource,
            },
            {
              label: "% Capex funded by non-Govt sources",
              value: formData.pppDevelopment?.section3_4?.capexFundedPercentage,
            },
          ])}
        </TabsContent>

        {/* Infra Enablers */}
        <TabsContent value="infra-enablers" className="space-y-4 mt-6">
          {renderSection("4.1", "Eligible Infrastructure Projects", [
            {
              label: "All Eligible Infra Projects on NIP Portal",
              value: formData.infraEnablers?.section4_1?.allEligible,
            },
            {
              label: "Website Link",
              value: formData.infraEnablers?.section4_1?.websiteLink,
            },
          ])}
          {renderSection("4.2", "Availability & Use of State/UT PMG", [
            {
              label: "Availability & Use of State/UT PMG",
              value: formData.infraEnablers?.section4_2?.available,
            },
            {
              label: "File",
              value: formData.infraEnablers?.section4_2?.file?.fileName,
            },
          ])}
          {renderSection("4.3", "Adoption of PM GatiShakti", [
            {
              label: "Adoption of PM GatiShakti",
              value: formData.infraEnablers?.section4_3?.adopted,
            },
            {
              label: "File",
              value: formData.infraEnablers?.section4_3?.file?.fileName,
            },
          ])}
          {renderSection("4.4", "Adoption of ADR", [
            {
              label: "Adoption of ADR",
              value: formData.infraEnablers?.section4_4?.adopted,
            },
            {
              label: "File",
              value: formData.infraEnablers?.section4_4?.file?.fileName,
            },
          ])}
          {renderSection("4.5", "Innovative Practices", [
            {
              label: "Innovation Practices",
              value: formData.infraEnablers?.section4_5?.implemented,
            },
            {
              label: "Practice Name",
              value: formData.infraEnablers?.section4_5?.practiceName,
            },
            {
              label: "Impact",
              value: formData.infraEnablers?.section4_5?.impact,
            },
            {
              label: "File",
              value: formData.infraEnablers?.section4_5?.file?.fileName,
            },
          ])}
          {renderObjectSection(
            "4.6",
            "Capacity Building - Officer Participation",
            [
              { label: "Number of Participants", value: formData.infraEnablers?.section4_6?.numberOfParticipants },
              { label: "Marks Obtained", value: formData.infraEnablers?.section4_6?.marksObtained || "" },
            ],
          )}
        </TabsContent>
      </Tabs>

      <div className="flex justify-end">
        <Button
          type="button"
          onClick={handleFinalSubmit}
          disabled={!hasPreviewed || isSubmitting}
        >
          {isSubmitting ? (isResubmit ? 'Resubmitting...' : 'Submitting...') : (isResubmit ? 'Resubmit' : 'Final Submit')}
        </Button>
      </div>
=======
  return (
    <>

      {/* Use UnifiedReviewPage for preview */}
      <UnifiedReviewPage 
        isPreview={true} 
        isMospiApprover={false}
        submission={mockSubmission}
        onFinalSubmit={() => handleFinalSubmit()}
        isSubmitting={isSubmitting}
        isResubmit={isEditMode ? true : isResubmit}
        isEditMode={isEditMode}
      />
>>>>>>> bc797911

      {/* Confirmation Modal */}
      <AlertDialog open={showConfirmModal} onOpenChange={setShowConfirmModal}>
        <AlertDialogContent>
          <AlertDialogHeader>
            <AlertDialogTitle>
              {isEditMode ? "Resubmit Form?" : isResubmit ? "Resubmit Form?" : "Submit Form?"}
            </AlertDialogTitle>
            <AlertDialogDescription>
<<<<<<< HEAD
              {isResubmit
                ? 'Once resubmitted, your updated data will be sent to the State Approver for review.'
                : 'Once submitted, your data will be locked for editing and sent to the State Approver for review.'
=======
              {isEditMode 
                ? "Are you sure you want to resubmit this form? Your changes will be sent for review."
                : isResubmit 
                ? "Are you sure you want to resubmit this form? Your changes will be sent for review."
                : "Are you sure you want to submit this form? Once submitted, you cannot make changes."
>>>>>>> bc797911
              }
            </AlertDialogDescription>
          </AlertDialogHeader>
          <AlertDialogFooter>
            <AlertDialogCancel>Cancel</AlertDialogCancel>
            <AlertDialogAction onClick={performSubmission}>
              {isEditMode ? "Resubmit" : isResubmit ? "Resubmit" : "Submit"}
            </AlertDialogAction>
          </AlertDialogFooter>
        </AlertDialogContent>
      </AlertDialog>

      {/* Success Modal */}
      <AlertDialog open={showSuccessModal} onOpenChange={setShowSuccessModal}>
        <AlertDialogContent>
          <AlertDialogHeader>
            <AlertDialogTitle className="flex items-center gap-2">
                <CheckCircle2 className="w-5 h-5 text-green-600" />
              {isResubmit ? "Form Resubmitted!" : "Form Submitted!"}
            </AlertDialogTitle>
            <AlertDialogDescription>
              {submissionMessage}
            </AlertDialogDescription>
          </AlertDialogHeader>
          <AlertDialogFooter>
            <AlertDialogAction onClick={() => navigate("/dashboard")}>
              Go to Dashboard
            </AlertDialogAction>
          </AlertDialogFooter>
        </AlertDialogContent>
      </AlertDialog>
    </>
  );
};<|MERGE_RESOLUTION|>--- conflicted
+++ resolved
@@ -12,12 +12,9 @@
 import { notificationService } from "@/services/NotificationBus";
 import { SectionCard } from "../components/SectionCard";
 import { transformFormDataForSubmission, validateFormData, getFormDataSummary } from "@/utils/formDataTransformer";
-<<<<<<< HEAD
 import { Label } from "@/components/ui/label";
-=======
 import { UnifiedReviewPage } from "../../dataSubmission/components/UnifiedReviewPage";
 import { useAuth } from "@/features/auth/AuthProvider";
->>>>>>> bc797911
 
 const PREVIEW_FLAG_KEY = "submission_has_previewed";
 
@@ -30,7 +27,7 @@
   const [showConfirmModal, setShowConfirmModal] = useState(false);
   const [showSuccessModal, setShowSuccessModal] = useState(false);
   const [submissionMessage, setSubmissionMessage] = useState('');
-  
+
   // Check if we're in edit mode
   const [isEditMode, setIsEditMode] = useState(false);
   const [editingSubmissionId, setEditingSubmissionId] = useState<string | null>(null);
@@ -39,158 +36,20 @@
   useEffect(() => {
     const editingSubmissionId = localStorage.getItem('editing_submission_id');
     const isEditModeFlag = localStorage.getItem('is_edit_mode') === 'true';
-    
+
     if (editingSubmissionId && isEditModeFlag) {
       setIsEditMode(true);
       setEditingSubmissionId(editingSubmissionId);
     }
-    
+
     storageService.set(PREVIEW_FLAG_KEY, true);
     setHasPreviewed(true);
   }, []); // Empty dependency array to run only once
 
-<<<<<<< HEAD
-  // Helper to render a section as a readable card with read-only fields
-  const renderSection = (
-    sectionNum: string,
-    title: string,
-    fields: { label: string; value: any }[],
-  ) => (
-    <SectionCard
-      title={<div className="flex flex-col">
-        <span className="text-base font-semibold ">
-          <span className="text-primary">{sectionNum} </span> {title}{" "}
-        </span>
-      </div>}
-      subtitle=""
-      className="mb-6"
-    >
-      <div className="grid grid-cols-1 md:grid-cols-2 gap-4 w-[70%]">
-        {fields.map((field, idx) => (
-          <div key={idx} className="mb-2">
-            <Label className="font-semibold">
-              {field.label}
-            </Label>
-            <Label>
-              {field.value}
-            </Label>
-
-          </div>
-        ))}
-      </div>
-    </SectionCard>
-  );
-
-  // Helper for array sections (table-like)
-  const renderArraySection = (
-    sectionNum: string,
-    title: string,
-    columns: string[],
-    rows: any[],
-  ) => {
-    // Safety check: ensure rows is an array
-    const safeRows = Array.isArray(rows) ? rows : [];
-
-    return (
-      <SectionCard
-        title={<div className="flex flex-col">
-          <span className="text-base font-semibold ">
-            <span className="text-primary">{sectionNum} -</span> {title}{" "}
-          </span>
-        </div>}
-        subtitle=""
-        className="mb-6"
-      >
-        <div className="overflow-x-auto rounded-t-xl">
-          <table className="min-w-full border-separate border-spacing-0 !border-separate">
-            <thead>
-              <tr className="bg-[#DDE3F9]">
-                {columns.map((col, idx) => (
-                  <th key={idx} className={`
-                      py-3 px-4 text-left text-sm font-normal
-                      ${idx === 0 ? 'rounded-tl-xl' : ''}
-                      ${idx === columns.length - 1 ? 'rounded-tr-xl' : ''}
-                    `}>
-                    {col}
-                  </th>
-                ))}
-              </tr>
-            </thead>
-            <tbody>
-              {safeRows.length === 0 ? (
-                <tr className="bg-white">
-                  <td
-                    colSpan={columns.length}
-                    className="py-3 px-4 text-sm font-normal"
-                  >
-                    No data
-                  </td>
-                </tr>
-              ) : (
-                safeRows.map((row, i) => (
-                  <tr key={i} className="bg-white">
-                    {columns.map((col, j) => (
-                      <td key={j} className="py-3 px-4 text-sm font-normal">
-                        {row[col] ?? ""}
-                      </td>
-                    ))}
-                  </tr>
-                ))
-              )}
-            </tbody>
-          </table>
-        </div>
-      </SectionCard>
-    );
-  };
-
-  // Helper for object sections (key-value pairs)
-  const renderObjectSection = (
-    sectionNum: string,
-    title: string,
-    fields: Array<{ label: string; value: string | number | undefined }>,
-  ) => (
-    <SectionCard
-      title={<div className="flex flex-col">
-        <span className="text-base font-semibold ">
-          <span className="text-primary">{sectionNum} -</span> {title}{" "}
-        </span>
-      </div>}
-      subtitle=""
-      className="mb-6"
-    >
-      <div className="flex gap-6">
-        {fields.map((field, index) => (
-          <div key={index} className="flex flex-col w-full">
-            <Label className="font-semibold">{field.label}</Label>
-            <Label className="">{field.value || "Not provided"}</Label>
-          </div>
-        ))}
-      </div>
-    </SectionCard>
-  );
-
-  // Final submit handler with confirmation modal
-  const handleFinalSubmit = async (e?: React.MouseEvent) => {
-    if (e) {
-      e.preventDefault();
-      e.stopPropagation();
-    }
-
-    if (!hasPreviewed || isSubmitting) return;
-
-    // Validate form data before showing confirmation modal
-    if (!validateFormData(formData)) {
-      notificationService.error('Please complete all required sections before submitting.', 'Incomplete Form');
-      return;
-    }
-
-    // Show confirmation modal
-=======
   // Final submit handler with confirmation modal
   const handleFinalSubmit = async (e?: React.MouseEvent) => {
     e?.preventDefault();
-    
+
     if (!formData) {
       notificationService.error("No form data found. Please go back and fill the form.");
       return;
@@ -202,8 +61,7 @@
       notificationService.error(`Please fix the following errors: ${validationResult.missingSections.join(", ")}`);
       return;
     }
-    
->>>>>>> bc797911
+
     setShowConfirmModal(true);
   };
 
@@ -212,43 +70,14 @@
     if (!formData) return;
 
     try {
-    setIsSubmitting(true);
-    setShowConfirmModal(false);
-<<<<<<< HEAD
-
-    try {
-      // Transform form data to required API format ONLY for submission
-      const transformedPayload = transformFormDataForSubmission(formData, "SUBMITTED_TO_STATE");
-
-      const response = await apiV2.post(config.formsPath, transformedPayload);
-
-      // Dynamic success message from response
-      const successMessage = response.data?.message ||
-        'Your submission has been sent to the State Approver for review. You will be notified of its status.';
-
-      setSubmissionMessage(successMessage);
-      setShowSuccessModal(true);
-
-      // Clear form data AFTER successful submission
-      clearFormData(); // Clear localStorage after successful submission
-      storageService.remove(PREVIEW_FLAG_KEY);
-      localStorage.removeItem("editing_submission"); // Clear editing submission data
-
-    } catch (error: unknown) {
-      // Dynamic error message from response
-      const err = error as { response?: { data?: { message?: string } }; message?: string };
-      const errorMessage = err?.response?.data?.message ||
-        err?.message ||
-        'An unexpected error occurred during submission.';
-
-      notificationService.error(errorMessage, 'Submission Failed');
-=======
-    
+      setIsSubmitting(true);
+      setShowConfirmModal(false);
+
       // Transform form data for API submission
       const transformedData = transformFormDataForSubmission(formData);
-      
+
       let response;
-      
+
       if (isEditMode && editingSubmissionId) {
         // Edit mode - use resubmit API
         response = await apiV2.post(`${config.apiBaseUrl}/submission/resubmit/${editingSubmissionId}`, transformedData);
@@ -264,7 +93,7 @@
         // Normal mode - create new submission
         response = await apiV2.post(`${config.apiBaseUrl}/submission`, transformedData);
       }
-      
+
       console.log("✅ Submission successful:", response);
 
       // Clear form data from localStorage
@@ -273,15 +102,15 @@
       localStorage.removeItem("is_edit_mode");
 
       // Show success message
-      const successMessage = isEditMode 
+      const successMessage = isEditMode
         ? "Form resubmitted successfully! Your changes have been sent for review."
-        : isResubmit 
-        ? "Form resubmitted successfully! Your updated submission has been sent for review."
-        : "Form submitted successfully! Your submission has been sent for review.";
-      
+        : isResubmit
+          ? "Form resubmitted successfully! Your updated submission has been sent for review."
+          : "Form submitted successfully! Your submission has been sent for review.";
+
       setSubmissionMessage(successMessage);
       setShowSuccessModal(true);
-      
+
       // Redirect after a delay
       setTimeout(() => {
         navigate("/dashboard");
@@ -291,7 +120,6 @@
       console.error("❌ Submission failed:", error);
       const errorMessage = error instanceof Error ? error.message : "Failed to submit form. Please try again.";
       notificationService.error(errorMessage, "Submission Error");
->>>>>>> bc797911
     } finally {
       setIsSubmitting(false);
     }
@@ -327,326 +155,26 @@
   } : null;
 
   if (!formData || !mockSubmission) {
-  return (
-<<<<<<< HEAD
-    <div className="">
-      <div className="w-full bg-card rounded-lg p-6 mb-6 border border-[#DDD]">
-        <Button
-
-          onClick={() => navigate("/submissions/review-submit")}
-          className="mb-4 flex items-center gap-2 bg-[none] border-none p-0 text-primary hover:underline hover:bg-[none]"
-        >
-          <ArrowLeft className="w-4 h-4" />
-          Back
-        </Button>
-
-        <h1 className="text-xl text-[#212121] font-bold mb-2">Preview</h1>
-        <p className="text-sm text-[#727272]">
-          Review your submission before sending. You must preview before final
-          submit is enabled.
-        </p>
-=======
+    return (
       <div className="flex items-center justify-center min-h-screen">
         <div className="text-center">
           <h2 className="text-xl font-semibold mb-2">No Form Data Found</h2>
           <p className="text-muted-foreground mb-4">Please go back and fill the form first.</p>
           <Button onClick={() => navigate(-1)}>
-          <ArrowLeft className="w-4 h-4 mr-2" />
+            <ArrowLeft className="w-4 h-4 mr-2" />
             Go Back
-        </Button>
-      </div>
->>>>>>> bc797911
+          </Button>
+        </div>
       </div>
     );
   }
 
-<<<<<<< HEAD
-      <Tabs defaultValue="infra-financing" className="mb-6">
-        <TabsList className="w-full">
-          <TabsTrigger value="infra-financing">Infra Financing</TabsTrigger>
-          <TabsTrigger value="infra-development">Infra Development</TabsTrigger>
-          <TabsTrigger value="ppp-development">PPP Development</TabsTrigger>
-          <TabsTrigger value="infra-enablers">Infra Enablers</TabsTrigger>
-        </TabsList>
-
-        {/* Infra Financing */}
-        <TabsContent value="infra-financing" className="space-y-4 mt-6">
-          {renderSection("1.1", "% Capex to GSDP", [
-            { label: "Year", value: formData.infraFinancing?.section1_1?.year },
-            {
-              label: "Capital Allocation for FY (INR)",
-              value: formData.infraFinancing?.section1_1?.capitalAllocation,
-            },
-            {
-              label: "GSDP for FY (INR)",
-              value: formData.infraFinancing?.section1_1?.gsdpForFY,
-            },
-            {
-              label: "State Capital Expenditure FY (INR)",
-              value: formData.infraFinancing?.section1_1?.stateCapex,
-            },
-            {
-              label: "% Allocation to GSDP",
-              value: formData.infraFinancing?.section1_1?.allocationToGSDP,
-            },
-            {
-              label: "Capex to % Capex Actuals",
-              value: formData.infraFinancing?.section1_1?.capexToCapexActuals,
-            },
-          ])}
-          {renderSection("1.2", "% Capex Utilization", [
-            { label: "Year", value: formData.infraFinancing?.section1_2?.year },
-            {
-              label: "GSDP for FY (INR)",
-              value: formData.infraFinancing?.section1_2?.gsdpForFY,
-            },
-            {
-              label: "Actual Capex (INR)",
-              value: formData.infraFinancing?.section1_2?.actualCapex,
-            },
-            {
-              label: "State Capex Utilisation (INR)",
-              value: formData.infraFinancing?.section1_2?.stateCapexUtilisation,
-            },
-            {
-              label: "% Capex Actuals to GSDP",
-              value: formData.infraFinancing?.section1_2?.capexActualsToGSDP,
-            },
-          ])}
-          {renderObjectSection(
-            "1.3",
-            "% of Credit Rated ULBs",
-            [
-              { label: "Credit Rated ULBs", value: formData.infraFinancing?.section1_3?.creditRatedULBs },
-              { label: "Total ULBs", value: formData.infraFinancing?.section1_3?.totalULBs },
-              { label: "Percentage", value: formData.infraFinancing?.section1_3?.percentage ? `${formData.infraFinancing.section1_3.percentage}%` : "" },
-              { label: "Marks Obtained", value: formData.infraFinancing?.section1_3?.marksObtained || "" },
-            ],
-          )}
-          {renderObjectSection(
-            "1.4",
-            "% of ULBs Issuing Bonds",
-            [
-              { label: "ULBs Issuing Bonds", value: formData.infraFinancing?.section1_4?.ulbsIssuingBonds },
-              { label: "Total ULBs", value: formData.infraFinancing?.section1_4?.totalULBs },
-              { label: "Percentage", value: formData.infraFinancing?.section1_4?.percentage ? `${formData.infraFinancing.section1_4.percentage}%` : "" },
-              { label: "Marks Obtained", value: formData.infraFinancing?.section1_4?.marksObtained || "" },
-            ],
-          )}
-          {renderObjectSection(
-            "1.5",
-            "Functional Financial Intermediary",
-            [
-              { label: "Has Intermediary", value: formData.infraFinancing?.section1_5?.hasIntermediary },
-              { label: "Marks Obtained", value: formData.infraFinancing?.section1_5?.marksObtained || "" },
-            ],
-          )}
-        </TabsContent>
-
-        {/* Infra Development */}
-        <TabsContent value="infra-development" className="space-y-4 mt-6">
-          {renderArraySection(
-            "2.1",
-            "Availability of Infrastructure Act/Policy",
-            ["sector", "files"],
-            (formData.infraDevelopment?.section2_1 || []).map((row) => ({
-              ...row,
-              files: Array.isArray(row.files)
-                ? row.files.map((f: any) => f?.fileName || "").join(", ")
-                : "",
-            })),
-          )}
-          {renderArraySection(
-            "2.2",
-            "Availability of Specialized Entity",
-            ["sector", "files"],
-            (formData.infraDevelopment?.section2_2 || []).map((row) => ({
-              ...row,
-              files: Array.isArray(row.files)
-                ? row.files.map((f: any) => f?.fileName || "").join(", ")
-                : "",
-            })),
-          )}
-          {renderArraySection(
-            "2.3",
-            "Availability of Sector Infra Development Plan",
-            ["sector", "files"],
-            (formData.infraDevelopment?.section2_3 || []).map((row) => ({
-              ...row,
-              files: Array.isArray(row.files)
-                ? row.files.map((f: any) => f?.fileName || "").join(", ")
-                : "",
-            })),
-          )}
-          {renderArraySection(
-            "2.4",
-            "Availability of Investment Ready Project Pipeline",
-            ["projectName", "dprFile"],
-            (formData.infraDevelopment?.section2_4 || []).map((row) => ({
-              ...row,
-              dprFile: row.dprFile?.fileName || "",
-            })),
-          )}
-          {renderArraySection(
-            "2.5",
-            "Availability of Asset Monetization Pipeline",
-            [
-              "projectName",
-              "sector",
-              "type",
-              "ownership",
-              "estimatedMonetization",
-            ],
-            formData.infraDevelopment?.section2_5 || [],
-          )}
-        </TabsContent>
-
-        {/* PPP Development */}
-        <TabsContent value="ppp-development" className="space-y-4 mt-6">
-          {renderSection("3.1", "Availability of Infrastructure Act/Policy", [
-            {
-              label: "PPP Act/Policy Available",
-              value: formData.pppDevelopment?.section3_1?.available,
-            },
-            {
-              label: "File",
-              value: formData.pppDevelopment?.section3_1?.file?.fileName,
-            },
-          ])}
-          {renderSection("3.2", "Functional PPP Cell/Unit", [
-            {
-              label: "Functional State/UT PPP Cell/Unit",
-              value: formData.pppDevelopment?.section3_2?.available,
-            },
-            {
-              label: "File",
-              value: formData.pppDevelopment?.section3_2?.file?.fileName,
-            },
-          ])}
-          {renderArraySection(
-            "3.3",
-            "Proposals Submitted under VGF/IIPDF",
-            ["projectName", "sector", "type", "submissionDate", "file"],
-            (formData.pppDevelopment?.section3_3 || []).map((row) => ({
-              ...row,
-              file: row.file?.fileName,
-            })),
-          )}
-          {renderSection("3.4", "Proportion of TPC of PPP Projects", [
-            {
-              label: "Project Name",
-              value: formData.pppDevelopment?.section3_4?.projectName,
-            },
-            {
-              label: "Sector",
-              value: formData.pppDevelopment?.section3_4?.sector,
-            },
-            {
-              label: "NIP ID",
-              value: formData.pppDevelopment?.section3_4?.nipId,
-            },
-            {
-              label: "Date of Award",
-              value: formData.pppDevelopment?.section3_4?.dateOfAward,
-            },
-            {
-              label: "Funding Source",
-              value: formData.pppDevelopment?.section3_4?.fundingSource,
-            },
-            {
-              label: "% Capex funded by non-Govt sources",
-              value: formData.pppDevelopment?.section3_4?.capexFundedPercentage,
-            },
-          ])}
-        </TabsContent>
-
-        {/* Infra Enablers */}
-        <TabsContent value="infra-enablers" className="space-y-4 mt-6">
-          {renderSection("4.1", "Eligible Infrastructure Projects", [
-            {
-              label: "All Eligible Infra Projects on NIP Portal",
-              value: formData.infraEnablers?.section4_1?.allEligible,
-            },
-            {
-              label: "Website Link",
-              value: formData.infraEnablers?.section4_1?.websiteLink,
-            },
-          ])}
-          {renderSection("4.2", "Availability & Use of State/UT PMG", [
-            {
-              label: "Availability & Use of State/UT PMG",
-              value: formData.infraEnablers?.section4_2?.available,
-            },
-            {
-              label: "File",
-              value: formData.infraEnablers?.section4_2?.file?.fileName,
-            },
-          ])}
-          {renderSection("4.3", "Adoption of PM GatiShakti", [
-            {
-              label: "Adoption of PM GatiShakti",
-              value: formData.infraEnablers?.section4_3?.adopted,
-            },
-            {
-              label: "File",
-              value: formData.infraEnablers?.section4_3?.file?.fileName,
-            },
-          ])}
-          {renderSection("4.4", "Adoption of ADR", [
-            {
-              label: "Adoption of ADR",
-              value: formData.infraEnablers?.section4_4?.adopted,
-            },
-            {
-              label: "File",
-              value: formData.infraEnablers?.section4_4?.file?.fileName,
-            },
-          ])}
-          {renderSection("4.5", "Innovative Practices", [
-            {
-              label: "Innovation Practices",
-              value: formData.infraEnablers?.section4_5?.implemented,
-            },
-            {
-              label: "Practice Name",
-              value: formData.infraEnablers?.section4_5?.practiceName,
-            },
-            {
-              label: "Impact",
-              value: formData.infraEnablers?.section4_5?.impact,
-            },
-            {
-              label: "File",
-              value: formData.infraEnablers?.section4_5?.file?.fileName,
-            },
-          ])}
-          {renderObjectSection(
-            "4.6",
-            "Capacity Building - Officer Participation",
-            [
-              { label: "Number of Participants", value: formData.infraEnablers?.section4_6?.numberOfParticipants },
-              { label: "Marks Obtained", value: formData.infraEnablers?.section4_6?.marksObtained || "" },
-            ],
-          )}
-        </TabsContent>
-      </Tabs>
-
-      <div className="flex justify-end">
-        <Button
-          type="button"
-          onClick={handleFinalSubmit}
-          disabled={!hasPreviewed || isSubmitting}
-        >
-          {isSubmitting ? (isResubmit ? 'Resubmitting...' : 'Submitting...') : (isResubmit ? 'Resubmit' : 'Final Submit')}
-        </Button>
-      </div>
-=======
   return (
     <>
 
       {/* Use UnifiedReviewPage for preview */}
-      <UnifiedReviewPage 
-        isPreview={true} 
+      <UnifiedReviewPage
+        isPreview={true}
         isMospiApprover={false}
         submission={mockSubmission}
         onFinalSubmit={() => handleFinalSubmit()}
@@ -654,7 +182,6 @@
         isResubmit={isEditMode ? true : isResubmit}
         isEditMode={isEditMode}
       />
->>>>>>> bc797911
 
       {/* Confirmation Modal */}
       <AlertDialog open={showConfirmModal} onOpenChange={setShowConfirmModal}>
@@ -664,17 +191,11 @@
               {isEditMode ? "Resubmit Form?" : isResubmit ? "Resubmit Form?" : "Submit Form?"}
             </AlertDialogTitle>
             <AlertDialogDescription>
-<<<<<<< HEAD
-              {isResubmit
-                ? 'Once resubmitted, your updated data will be sent to the State Approver for review.'
-                : 'Once submitted, your data will be locked for editing and sent to the State Approver for review.'
-=======
-              {isEditMode 
+              {isEditMode
                 ? "Are you sure you want to resubmit this form? Your changes will be sent for review."
-                : isResubmit 
-                ? "Are you sure you want to resubmit this form? Your changes will be sent for review."
-                : "Are you sure you want to submit this form? Once submitted, you cannot make changes."
->>>>>>> bc797911
+                : isResubmit
+                  ? "Are you sure you want to resubmit this form? Your changes will be sent for review."
+                  : "Are you sure you want to submit this form? Once submitted, you cannot make changes."
               }
             </AlertDialogDescription>
           </AlertDialogHeader>
@@ -692,7 +213,7 @@
         <AlertDialogContent>
           <AlertDialogHeader>
             <AlertDialogTitle className="flex items-center gap-2">
-                <CheckCircle2 className="w-5 h-5 text-green-600" />
+              <CheckCircle2 className="w-5 h-5 text-green-600" />
               {isResubmit ? "Form Resubmitted!" : "Form Submitted!"}
             </AlertDialogTitle>
             <AlertDialogDescription>
